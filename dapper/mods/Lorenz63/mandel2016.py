<<<<<<< HEAD
"""As in
J. Mandel, E. Bergou, S. Guerol, S. Gratton, and I. Kasanickyi (2016)
"Hybrid Levenberg–Marquardt and weak-constraint ensemble Kalman smoother method"
"""
=======
"""Settings from `bib.mandel2016hybrid`."""
>>>>>>> 71d65ed2

import dapper.mods as modelling
from dapper.mods.Lorenz63.sakov2012 import HMM

# HMM.t = modelling.Chronology(0.01,KObs=10**5,BurnIn=500), with dkObs in [5:55].
# But it's pretty safe to shorten the BurnIn and KObs.

HMM.Obs = modelling.Operator(**{
    'M': 3,
    'model': lambda x, t: x**3,
    'noise': 8,
})

# It is unclear whether the model error (cov Q) is used
# just for the DA method, or also for the truth.


def Q(dkObs): return modelling.GaussRV(M=HMM.Nx, C=0.01/(dkObs*HMM.t.dt))


####################
# Suggested tuning
####################
# Compare EnKF scores with those in figure 5 of paper.
# Note: We tune mult. inflation.
#       The paper only seems to use Q, probably yielding divergence.

# rmse.a as reported by:                                      DAPPER  paper
# --------------------------------------------------------------------------
# from dapper.mods.Lorenz63.mandel2016 import HMM, Q
#
# t.dkObs = 55
# HMM.Dyn.noise = Q(t.dkObs)
# xps += EnKF  ('PertObs', N=100, infl=1.05)                # 0.20    [not tested]
# xps += EnKF  ('PertObs', N=10 , infl=1.30)                # nan     3.4

# t.dkObs = 35
# HMM.Dyn.noise = Q(t.dkObs)
# xps += EnKF  ('PertObs', N=100, infl=1.03)                # 0.20    [not tested]
# xps += EnKF  ('PertObs', N=10 , infl=1.20)                # 0.64    3.6

# t.dkObs = 5
# HMM.Dyn.noise = Q(t.dkObs)
# xps += EnKF  ('PertObs', N=100, infl=1.03)                # 0.05    [not tested]
# xps += EnKF  ('PertObs', N=10 , infl=1.20)                # 0.09    0.3


# Concerning the paper's first experiment (also Lorenz'63), reported in fig 2:
# In contrast to the above experiment, this one is not a filtering problem,
# but an initial condition (IC) problem (Q=0 is assumed).
# However, the IC they estimate is [1,1,1], which is OFF the attractor,
# and takes T=1 to get to the attractor.
# Meanwhile they're observing this mellow "run-way",
# which should give very precise information about the IC.
# There is no comparison to the EnKF or any other standard/baseline method.<|MERGE_RESOLUTION|>--- conflicted
+++ resolved
@@ -1,11 +1,4 @@
-<<<<<<< HEAD
-"""As in
-J. Mandel, E. Bergou, S. Guerol, S. Gratton, and I. Kasanickyi (2016)
-"Hybrid Levenberg–Marquardt and weak-constraint ensemble Kalman smoother method"
-"""
-=======
 """Settings from `bib.mandel2016hybrid`."""
->>>>>>> 71d65ed2
 
 import dapper.mods as modelling
 from dapper.mods.Lorenz63.sakov2012 import HMM
