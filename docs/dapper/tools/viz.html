<!-- Search file for "CHANGE" for my own changes -->
<!doctype html>
<html lang="en">
<head>
<meta charset="utf-8">
<meta name="viewport" content="width=device-width, initial-scale=1, minimum-scale=1" />
<meta name="generator" content="pdoc 0.9.2" />
<title>dapper.tools.viz API documentation</title>
<meta name="description" content="Tools for plotting." />
<link rel="preload stylesheet" as="style" href="https://cdnjs.cloudflare.com/ajax/libs/10up-sanitize.css/11.0.1/sanitize.min.css" integrity="sha256-PK9q560IAAa6WVRRh76LtCaI8pjTJ2z11v0miyNNjrs=" crossorigin>
<link rel="preload stylesheet" as="style" href="https://cdnjs.cloudflare.com/ajax/libs/10up-sanitize.css/11.0.1/typography.min.css" integrity="sha256-7l/o7C8jubJiy74VsKTidCy1yBkRtiUGbVkYBylBqUg=" crossorigin>
<link rel="stylesheet preload" as="style" href="https://cdnjs.cloudflare.com/ajax/libs/highlight.js/10.1.1/styles/github.min.css" crossorigin>
<style>:root{--highlight-color:#fe9}.flex{display:flex !important}body{line-height:1.5em}#content{padding:20px}#sidebar{padding:30px;overflow:hidden}#sidebar > *:last-child{margin-bottom:2cm}.http-server-breadcrumbs{font-size:130%;margin:0 0 15px 0}#footer{font-size:.75em;padding:5px 30px;border-top:1px solid #ddd;text-align:right}#footer p{margin:0 0 0 1em;display:inline-block}#footer p:last-child{margin-right:30px}h1,h2,h3,h4,h5{font-weight:300}h1{font-size:2.5em;line-height:1.1em}h2{font-size:1.75em;margin:1em 0 .50em 0}h3{font-size:1.4em;margin:25px 0 10px 0}h4{margin:0;font-size:105%}h1:target,h2:target,h3:target,h4:target,h5:target,h6:target{background:var(--highlight-color);padding:.2em 0}a{color:#058;text-decoration:none;transition:color .3s ease-in-out}a:hover{color:#e82}.title code{font-weight:bold}h2[id^="header-"]{margin-top:2em}.ident{color:#900}pre code{background:#f8f8f8;font-size:.8em;line-height:1.4em}code{background:#f2f2f1;padding:1px 4px;overflow-wrap:break-word}h1 code{background:transparent}pre{background:#f8f8f8;border:0;border-top:1px solid #ccc;border-bottom:1px solid #ccc;margin:1em 0;padding:1ex}#http-server-module-list{display:flex;flex-flow:column}#http-server-module-list div{display:flex}#http-server-module-list dt{min-width:10%}#http-server-module-list p{margin-top:0}.toc ul,#index{list-style-type:none;margin:0;padding:0}#index code{background:transparent}#index h3{border-bottom:1px solid #ddd}#index ul{padding:0}#index h4{margin-top:.6em;font-weight:bold}@media (min-width:200ex){#index .two-column{column-count:2}}@media (min-width:300ex){#index .two-column{column-count:3}}dl{margin-bottom:2em}dl dl:last-child{margin-bottom:4em}dd{margin:0 0 1em 3em}#header-classes + dl > dd{margin-bottom:3em}dd dd{margin-left:2em}dd p{margin:10px 0}.name{background:#eee;font-weight:bold;font-size:.85em;padding:5px 10px;display:inline-block;min-width:40%}.name:hover{background:#e0e0e0}dt:target .name{background:var(--highlight-color)}.name > span:first-child{white-space:nowrap}.name.class > span:nth-child(2){margin-left:.4em}.inherited{color:#999;border-left:5px solid #eee;padding-left:1em}.inheritance em{font-style:normal;font-weight:bold}.desc h2{font-weight:400;font-size:1.25em}.desc h3{font-size:1em}.desc dt code{background:inherit}.source summary,.git-link-div{color:#666;text-align:right;font-weight:400;font-size:.8em;text-transform:uppercase}.source summary > *{white-space:nowrap;cursor:pointer}.git-link{color:inherit;margin-left:1em}.source pre{max-height:500px;overflow:auto;margin:0}.source pre code{font-size:12px;overflow:visible}.hlist{list-style:none}.hlist li{display:inline}.hlist li:after{content:',\2002'}.hlist li:last-child:after{content:none}.hlist .hlist{display:inline;padding-left:1em}img{max-width:100%}td{padding:0 .5em}.admonition{padding:.1em .5em;margin-bottom:1em}.admonition-title{font-weight:bold}.admonition.note,.admonition.info,.admonition.important{background:#aef}.admonition.todo,.admonition.versionadded,.admonition.tip,.admonition.hint{background:#dfd}.admonition.warning,.admonition.versionchanged,.admonition.deprecated{background:#fd4}.admonition.error,.admonition.danger,.admonition.caution{background:lightpink}</style>
<style media="screen and (min-width: 700px)">@media screen and (min-width:700px){#sidebar{width:30%;height:100vh;overflow:auto;position:sticky;top:0}#content{width:70%;max-width:100ch;padding:3em 4em;border-left:1px solid #ddd}pre code{font-size:1em}.item .name{font-size:1em}main{display:flex;flex-direction:row-reverse;justify-content:flex-end}.toc ul ul,#index ul{padding-left:1.5em}.toc > ul > li{margin-top:.5em}}</style>
<style media="print">@media print{#sidebar h1{page-break-before:always}.source{display:none}}@media print{*{background:transparent !important;color:#000 !important;box-shadow:none !important;text-shadow:none !important}a[href]:after{content:" (" attr(href) ")";font-size:90%}a[href][title]:after{content:none}abbr[title]:after{content:" (" attr(title) ")"}.ir a:after,a[href^="javascript:"]:after,a[href^="#"]:after{content:""}pre,blockquote{border:1px solid #999;page-break-inside:avoid}thead{display:table-header-group}tr,img{page-break-inside:avoid}img{max-width:100% !important}@page{margin:0.5cm}p,h2,h3{orphans:3;widows:3}h1,h2,h3,h4,h5,h6{page-break-after:avoid}}</style>
<link rel="preconnect" href="https://www.google.com">
<script async src="https://cse.google.com/cse.js?cx=017837193012385208679:pey8ky8gdqw"></script>
<style>
.gsc-control-cse {padding:0 !important;margin-top:1em}
body.gsc-overflow-hidden #sidebar {overflow: visible;}
</style>
<script async src="https://cdnjs.cloudflare.com/ajax/libs/mathjax/2.7.7/latest.js?config=TeX-AMS_CHTML" integrity="sha256-kZafAc6mZvK3W3v1pHOcUix30OHQN6pU/NO2oFkqZVw=" crossorigin></script>
<script defer src="https://cdnjs.cloudflare.com/ajax/libs/highlight.js/10.1.1/highlight.min.js" integrity="sha256-Uv3H6lx7dJmRfRvH8TH6kJD1TSK1aFcwgx+mdg3epi8=" crossorigin></script>
<script>window.addEventListener('DOMContentLoaded', () => hljs.initHighlighting())</script>
<link rel="icon" href="https://raw.githubusercontent.com/nansencenter/DAPPER/master/docs/imgs/logo.png">
<!-- Dont work coz pdoc already defines these:
<title>DAPPER doc</title>
<meta name="description" content="Data Assimilation with Python: a Package for Experimental Research" />
-->
<a href="https://github.com/nansencenter/DAPPER" class="github-corner" aria-label="View source on GitHub"><svg width="80" height="80" viewBox="0 0 250 250" style="fill:#151513; color:#fff; position: absolute; top: 0; border: 0; right: 0;" aria-hidden="true"><path d="M0,0 L115,115 L130,115 L142,142 L250,250 L250,0 Z"></path><path d="M128.3,109.0 C113.8,99.7 119.0,89.6 119.0,89.6 C122.0,82.7 120.5,78.6 120.5,78.6 C119.2,72.0 123.4,76.3 123.4,76.3 C127.3,80.9 125.5,87.3 125.5,87.3 C122.9,97.6 130.6,101.9 134.4,103.2" fill="currentColor" style="transform-origin: 130px 106px;" class="octo-arm"></path><path d="M115.0,115.0 C114.9,115.1 118.7,116.5 119.8,115.4 L133.7,101.6 C136.9,99.2 139.9,98.4 142.2,98.6 C133.8,88.0 127.5,74.4 143.8,58.0 C148.5,53.4 154.0,51.2 159.7,51.0 C160.3,49.4 163.2,43.6 171.4,40.1 C171.4,40.1 176.1,42.5 178.8,56.2 C183.1,58.6 187.2,61.8 190.9,65.4 C194.5,69.0 197.7,73.2 200.1,77.6 C213.8,80.2 216.3,84.9 216.3,84.9 C212.7,93.1 206.9,96.0 205.4,96.6 C205.1,102.4 203.0,107.8 198.3,112.5 C181.9,128.9 168.3,122.5 157.7,114.1 C157.9,116.9 156.7,120.9 152.7,124.9 L141.0,136.5 C139.8,137.7 141.6,141.9 141.8,141.8 Z" fill="currentColor" class="octo-body"></path></svg></a><style>.github-corner:hover .octo-arm{animation:octocat-wave 560ms ease-in-out}@keyframes octocat-wave{0%,100%{transform:rotate(0)}20%,60%{transform:rotate(-25deg)}40%,80%{transform:rotate(10deg)}}@media (max-width:500px){.github-corner:hover .octo-arm{animation:none}.github-corner .octo-arm{animation:octocat-wave 560ms ease-in-out}}</style>
</head>
<body>
<main>
<article id="content">
<header>
<h1 class="title">Module <code>dapper.tools.viz</code></h1>
</header>
<section id="section-intro">
<p>Tools for plotting.</p>
<details class="source">
<summary>
<span>Expand source code</span>
<<<<<<< HEAD
<<<<<<< HEAD
<a href="https://github.com/nansencenter/DAPPER/blob/4e5b2322f1396e26843e7c93d3dd4f6b93bdd55f/dapper/tools/viz.py#L0-L823" class="git-link">Browse git</a>
=======
<a href="https://github.com/nansencenter/DAPPER/blob/master/dapper/tools/viz.py#L0-L812" class="git-link">Browse git</a>
>>>>>>> upstream/dev1
=======
<a href="https://github.com/nansencenter/DAPPER/blob/master/dapper/tools/viz.py#L0-L390" class="git-link">Browse git</a>
>>>>>>> 039f1625
</summary>
<pre><code class="python">&#34;&#34;&#34;Tools for plotting.&#34;&#34;&#34;

import time

import matplotlib as mpl
import numpy as np
from matplotlib import pyplot as plt
from matplotlib import ticker
from matplotlib.animation import FuncAnimation
from matplotlib.ticker import MaxNLocator
from mpl_tools.fig_layout import freshfig
from numpy import arange, array
from patlib.std import find_1st_ind
from scipy.interpolate import interp1d

import dapper.tools.series as series
from dapper.tools.rounding import round2sigfig


def setup_wrapping(M, periodicity=None):
    &#34;&#34;&#34;Make state indices representative for periodic system.

    More accurately: Wrap the state indices and create a function that
    does the same for state vectors (or and ensemble thereof).

    - &#39;periodicity&#39; defines the mode of the wrapping.
      Default: &#34;+1&#34;, meaning that the first element is appended after the last.
    &#34;&#34;&#34;
    if periodicity in (None, True):
        periodicity = &#34;+1&#34;

    if periodicity == &#34;+1&#34;:
        ii = arange(M+1)

        def wrap(E):
            return E[..., list(range(M))+[0]]

    elif periodicity == &#34;+/-05&#34;:
        ii = np.hstack([-0.5, arange(M), M-0.5])

        def wrap(E):
            midpoint = (E[..., [0]] + E[..., [-1]])/2
            return np.concatenate([midpoint, E, midpoint], axis=-1)

    else:
        ii = arange(M)
        def wrap(x): return x

    return ii, wrap


def amplitude_animation(EE, dt=None, interval=1,
                        periodicity=None, blit=True,
                        fignum=None, repeat=False):
    fig, ax = freshfig(fignum)
    ax.set_xlabel(&#39;State index&#39;)
    ax.set_ylabel(&#39;Amplitue&#39;)
    ax.set_ylim(*stretch(*xtrema(EE), 1.1))

    if EE.ndim == 2:
        EE = np.expand_dims(EE, 1)
    K, N, Nx = EE.shape

    ii, wrap = setup_wrapping(Nx, periodicity)

    lines = ax.plot(ii, wrap(EE[0]).T)
    ax.set_xlim(*xtrema(ii))

    if dt is not None:
        times = &#39;time = %.1f&#39;
        lines += [ax.text(0.05, 0.9, &#39;&#39;, transform=ax.transAxes)]

    def anim(k):
        Ek = wrap(EE[k])
        for n in range(N):
            lines[n].set_ydata(Ek[n])
        if len(lines) &gt; N:
            lines[-1].set_text(times % (dt*k))
        return lines

    return FuncAnimation(fig, anim, range(K),
                         interval=interval, blit=blit,
                         repeat=repeat)


def adjust_position(ax, adjust_extent=False, **kwargs):
    &#34;&#34;&#34;Adjust values (add) to get_position().

    `kwarg` must be one of `x0`, `y0`, `width`, `height`.
    &#34;&#34;&#34;
    # Load get_position into d
    pos = ax.get_position()
    d = {}
    for key in [&#39;x0&#39;, &#39;y0&#39;, &#39;width&#39;, &#39;height&#39;]:
        d[key] = getattr(pos, key)
    # Make adjustments
    for key, item in kwargs.items():
        d[key] += item
        if adjust_extent:
            if key == &#39;x0&#39;:
                d[&#39;width&#39;]  -= item
            if key == &#39;y0&#39;:
                d[&#39;height&#39;] -= item
    # Set
    ax.set_position(d.values())


def xtrema(xx, axis=None):
    a = np.nanmin(xx, axis)
    b = np.nanmax(xx, axis)
    return a, b


def stretch(a, b, factor=1, int_=False):
    &#34;&#34;&#34;Stretch distance `a-b` by factor.

    Return a, b.
    If int_: `floor(a)` and `ceil(b)`
    &#34;&#34;&#34;
    c = (a+b)/2
    a = c + factor*(a-c)
    b = c + factor*(b-c)
    if int_:
        a = np.floor(a)
        b = np.ceil(b)
    return a, b


def set_ilim(ax, i, Min=None, Max=None):
    &#34;&#34;&#34;Set bounds on axis i.&#34;&#34;&#34;
    if i == 0:
        ax.set_xlim(Min, Max)
    if i == 1:
        ax.set_ylim(Min, Max)
    if i == 2:
        ax.set_zlim(Min, Max)


def estimate_good_plot_length(xx, chrono=None, mult=100):
    &#34;&#34;&#34;Estimate good length for plotting stuff.

    Tries to estimate the time scale of the system.
    Provide sensible fall-backs (better if chrono is supplied).

    Example
    -------
    &gt;&gt;&gt; K_lag = estimate_good_plot_length(stats.xx, chrono, mult=80) # doctest: +SKIP
    &#34;&#34;&#34;
    if xx.ndim == 2:
        # If mult-dim, then average over dims (by ravel)....
        # But for inhomogeneous variables, it is important
        # to subtract the mean first!
        xx = xx - np.mean(xx, axis=0)
        xx = xx.ravel(order=&#39;F&#39;)

    try:
        K = mult * series.estimate_corr_length(xx)
    except ValueError:
        K = 0

    if chrono is not None:
        t = chrono
        K = int(min(max(K, t.dkObs), t.K))
        T = round2sigfig(t.tt[K], 2)  # Could return T; T&gt;tt[-1]
        K = find_1st_ind(t.tt &gt;= T)
        if K:
            return K
        else:
            return t.K
    else:
        K = int(min(max(K, 1), len(xx)))
        T = round2sigfig(K, 2)
        return K


def plot_pause(interval):
    &#34;&#34;&#34;Similar to `plt.pause`, but doesn&#39;t focus window.

    NB: doesn&#39;t create windows either.
    For that, use `plt.pause` or `plt.show` instead.
    &#34;&#34;&#34;
    # plt.pause(0) just seems to freeze execution.
    if interval == 0:
        return

    try:
        # Implement plt.pause() that doesn&#39;t focus window, c.f.
        # https://github.com/matplotlib/matplotlib/issues/11131
        # https://stackoverflow.com/q/45729092
        # Only necessary for some platforms (e.g. Windows) and mpl versions.
        # Even then, mere figure creation may steal the focus.
        # This was done deliberately:
        # https://github.com/matplotlib/matplotlib/pull/6384#issue-69259165
        # https://github.com/matplotlib/matplotlib/issues/8246#issuecomment-505460935
        # from matplotlib import _pylab_helpers

        def _plot_pause(interval, focus_figure=True):
            canvas = plt.gcf().canvas
            manager = canvas.manager
            if manager is not None:
                if canvas.figure.stale:
                    canvas.draw_idle()
                if focus_figure:
                    plt.show(block=False)
                # if not is_notebook: # also see below
                if True:
                    canvas.start_event_loop(interval)
            else:
                time.sleep(interval)
        _plot_pause(interval, focus_figure=False)

    except: # noqa
        # Jupyter notebook support: https://stackoverflow.com/q/34486642
        # Note: no longer needed with the above _plot_pause()?
        plt.gcf().canvas.draw()
        time.sleep(0.1)


def plot_hovmoller(xx, chrono=None, **kwargs):
    &#34;&#34;&#34;Plot Hovmöller diagram.&#34;&#34;&#34;
    fig, ax = freshfig(26, figsize=(4, 3.5))

    if chrono is not None:
        mask = chrono.tt &lt;= chrono.Tplot*2
        kk   = chrono.kk[mask]
        tt   = chrono.tt[mask]
        ax.set_ylabel(&#39;Time (t)&#39;)
    else:
        K    = estimate_good_plot_length(xx, mult=20)
        kk   = arange(K)
        tt   = kk
        ax.set_ylabel(&#39;Time indices (k)&#39;)

    plt.contourf(arange(xx.shape[1]), tt, xx[kk], 25)
    plt.colorbar()
    ax.get_xaxis().set_major_locator(MaxNLocator(integer=True))
    ax.set_title(&#34;Hovmoller diagram (of &#39;Truth&#39;)&#34;)
    ax.set_xlabel(&#39;Dimension index (i)&#39;)

    plot_pause(0.1)
    plt.tight_layout()


def integer_hist(E, N, centrd=False, weights=None, **kwargs):
    &#34;&#34;&#34;Histogram for integers.&#34;&#34;&#34;
    ax = plt.gca()
    rnge = (-0.5, N+0.5) if centrd else (0, N+1)
    ax.hist(E, bins=N+1, range=rnge, density=True, weights=weights, **kwargs)
    ax.set_xlim(rnge)


def not_available_text(ax, txt=None, fs=20):
    if txt is None:
        txt = &#39;[Not available]&#39;
    else:
        txt = &#39;[&#39; + txt + &#39;]&#39;
    ax.text(0.5, 0.5, txt,
            fontsize=fs,
            transform=ax.transAxes,
            va=&#39;center&#39;, ha=&#39;center&#39;,
            wrap=True)


def plot_err_components(stats):
    &#34;&#34;&#34;Plot components of the error.

    .. note::
      it was chosen to plot(ii, mean_in_time(abs(err_i))),
      and thus the corresponding spread measure is MAD.
      If one chose instead: plot(ii, std_in_time(err_i)),
      then the corresponding measure of spread would have been std.
      This choice was made in part because (wrt. subplot 2)
      the singular values (svals) correspond to rotated MADs,
      and because rms(umisf) seems to convoluted for interpretation.
    &#34;&#34;&#34;
    fig, (ax0, ax1, ax2) = freshfig(25, figsize=(6, 6), nrows=3)

    chrono = stats.HMM.t
    Nx     = stats.xx.shape[1]

    err   = np.mean(np.abs(stats.err  .a), 0)
    sprd  = np.mean(stats.mad  .a, 0)
    umsft = np.mean(np.abs(stats.umisf.a), 0)
    usprd = np.mean(stats.svals.a, 0)

    ax0.plot(arange(Nx), err, &#39;k&#39;, lw=2, label=&#39;Error&#39;)
    if Nx &lt; 10**3:
        ax0.fill_between(arange(Nx), [0]*len(sprd), sprd, alpha=0.7, label=&#39;Spread&#39;)
    else:
        ax0.plot(arange(Nx), sprd, alpha=0.7, label=&#39;Spread&#39;)
    # ax0.set_yscale(&#39;log&#39;)
    ax0.set_title(&#39;Element-wise error comparison&#39;)
    ax0.set_xlabel(&#39;Dimension index (i)&#39;)
    ax0.set_ylabel(&#39;Time-average (_a) magnitude&#39;)
    ax0.set_xlim(0, Nx-1)
    ax0.get_xaxis().set_major_locator(MaxNLocator(integer=True))
    ax0.legend(loc=&#39;upper right&#39;)

    ax1.set_xlim(0, Nx-1)
    ax1.set_xlabel(&#39;Principal component index&#39;)
    ax1.set_ylabel(&#39;Time-average (_a) magnitude&#39;)
    ax1.set_title(&#39;Spectral error comparison&#39;)
    has_been_computed = np.any(np.isfinite(umsft))
    if has_been_computed:
        L = len(umsft)
        ax1.plot(arange(L), umsft, &#39;k&#39;, lw=2, label=&#39;Error&#39;)
        ax1.fill_between(arange(L), [0]*L, usprd, alpha=0.7, label=&#39;Spread&#39;)
        ax1.set_yscale(&#39;log&#39;)
        ax1.get_xaxis().set_major_locator(MaxNLocator(integer=True))
    else:
        not_available_text(ax1)

    rmse = stats.err_rms.a[chrono.maskObs_BI]
    ax2.hist(rmse, bins=30, density=False)
    ax2.set_ylabel(&#39;Num. of occurence (_a)&#39;)
    ax2.set_xlabel(&#39;RMSE&#39;)
    ax2.set_title(&#39;Histogram of RMSE values&#39;)
    ax2.set_xlim(left=0)

    plot_pause(0.1)
    plt.tight_layout()


def plot_rank_histogram(stats):
    chrono = stats.HMM.t

    has_been_computed = \
        hasattr(stats, &#39;rh&#39;) and \
        not all(stats.rh.a[-1] == array(np.nan).astype(int))

    fig, ax = freshfig(24, (6, 3), loc=&#34;3313&#34;)
    ax.set_title(&#39;(Mean of marginal) rank histogram (_a)&#39;)
    ax.set_ylabel(&#39;Freq. of occurence\n (of truth in interval n)&#39;)
    ax.set_xlabel(&#39;ensemble member index (n)&#39;)

    if has_been_computed:
        ranks = stats.rh.a[chrono.maskObs_BI]
        Nx    = ranks.shape[1]
        N     = stats.xp.N
        if not hasattr(stats, &#39;w&#39;):
            # Ensemble rank histogram
            integer_hist(ranks.ravel(), N)
        else:
            # Experimental: weighted rank histogram.
            # Weight ranks by inverse of particle weight. Why? Coz, with correct
            # importance weights, the &#34;expected value&#34; histogram is then flat.
            # Potential improvement: interpolate weights between particles.
            w  = stats.w.a[chrono.maskObs_BI]
            K  = len(w)
            w  = np.hstack([w, np.ones((K, 1))/N])  # define weights for rank N+1
            w  = array([w[arange(K), ranks[arange(K), i]] for i in range(Nx)])
            w  = w.T.ravel()
            # Artificial cap. Reduces variance, but introduces bias.
            w  = np.maximum(w, 1/N/100)
            w  = 1/w
            integer_hist(ranks.ravel(), N, weights=w)
    else:
        not_available_text(ax)

    plot_pause(0.1)
    plt.tight_layout()


# TODO: rm
def adjustable_box_or_forced():
    &#34;&#34;&#34;For set_aspect(), adjustable=&#39;box-forced&#39; replaced by &#39;box&#39; since mpl 2.2.0.&#34;&#34;&#34;
    from pkg_resources import parse_version as pv
    return &#39;box-forced&#39; if pv(mpl.__version__) &lt; pv(&#34;2.2.0&#34;) else &#39;box&#39;


def axis_scale_by_array(ax, arr, axis=&#39;y&#39;, nbins=3):
    &#34;&#34;&#34;Scale axis so that the arr entries appear equidistant.

    The full transformation is piecewise-linear.
    &#34;&#34;&#34;
    yy = array([y for y in arr if y is not None], dtype=float)  # rm None

    # Make transformation
    xx = arange(len(yy))
    func = interp1d(xx, yy, fill_value=&#34;extrapolate&#34;)
    invf = interp1d(yy, xx, fill_value=&#34;extrapolate&#34;)

    # Set transformation
    set_scale = eval(f&#34;ax.set_{axis}scale&#34;)
    set_scale(&#39;function&#39;, functions=(invf, func))

    # Adjust axis ticks
    _axis = getattr(ax, axis+&#34;axis&#34;)
    _axis.set_major_locator(ticker.FixedLocator(yy, nbins=nbins))
    _axis.set_minor_locator(ticker.FixedLocator(yy))
    _axis.set_minor_formatter(ticker.NullFormatter())</code></pre>
</details>
</section>
<section>
</section>
<section>
</section>
<section>
<h2 class="section-title" id="header-functions">Functions</h2>
<dl>
<dt id="dapper.tools.viz.setup_wrapping"><code class="name flex">
<span>def <span class="ident">setup_wrapping</span></span>(<span>M, periodicity=None)</span>
</code></dt>
<dd>
<div class="desc"><p>Make state indices representative for periodic system.</p>
<p>More accurately: Wrap the state indices and create a function that
does the same for state vectors (or and ensemble thereof).</p>
<ul>
<li>'periodicity' defines the mode of the wrapping.
Default: "+1", meaning that the first element is appended after the last.</li>
</ul></div>
<details class="source">
<summary>
<span>Expand source code</span>
<<<<<<< HEAD
<<<<<<< HEAD
<a href="https://github.com/nansencenter/DAPPER/blob/4e5b2322f1396e26843e7c93d3dd4f6b93bdd55f/dapper/tools/viz.py#L32-L61" class="git-link">Browse git</a>
=======
<a href="https://github.com/nansencenter/DAPPER/blob/master/dapper/tools/viz.py#L32-L61" class="git-link">Browse git</a>
>>>>>>> upstream/dev1
=======
<a href="https://github.com/nansencenter/DAPPER/blob/master/dapper/tools/viz.py#L20-L49" class="git-link">Browse git</a>
>>>>>>> 039f1625
</summary>
<pre><code class="python">def setup_wrapping(M, periodicity=None):
    &#34;&#34;&#34;Make state indices representative for periodic system.

    More accurately: Wrap the state indices and create a function that
    does the same for state vectors (or and ensemble thereof).

    - &#39;periodicity&#39; defines the mode of the wrapping.
      Default: &#34;+1&#34;, meaning that the first element is appended after the last.
    &#34;&#34;&#34;
    if periodicity in (None, True):
        periodicity = &#34;+1&#34;

    if periodicity == &#34;+1&#34;:
        ii = arange(M+1)

        def wrap(E):
            return E[..., list(range(M))+[0]]

    elif periodicity == &#34;+/-05&#34;:
        ii = np.hstack([-0.5, arange(M), M-0.5])

        def wrap(E):
            midpoint = (E[..., [0]] + E[..., [-1]])/2
            return np.concatenate([midpoint, E, midpoint], axis=-1)

    else:
        ii = arange(M)
        def wrap(x): return x

    return ii, wrap</code></pre>
</details>
</dd>
<dt id="dapper.tools.viz.amplitude_animation"><code class="name flex">
<span>def <span class="ident">amplitude_animation</span></span>(<span>EE, dt=None, interval=1, periodicity=None, blit=True, fignum=None, repeat=False)</span>
</code></dt>
<dd>
<div class="desc"></div>
<details class="source">
<summary>
<span>Expand source code</span>
<<<<<<< HEAD
<<<<<<< HEAD
<a href="https://github.com/nansencenter/DAPPER/blob/4e5b2322f1396e26843e7c93d3dd4f6b93bdd55f/dapper/tools/viz.py#L64-L95" class="git-link">Browse git</a>
=======
<a href="https://github.com/nansencenter/DAPPER/blob/master/dapper/tools/viz.py#L64-L95" class="git-link">Browse git</a>
>>>>>>> upstream/dev1
=======
<a href="https://github.com/nansencenter/DAPPER/blob/master/dapper/tools/viz.py#L52-L83" class="git-link">Browse git</a>
>>>>>>> 039f1625
</summary>
<pre><code class="python">def amplitude_animation(EE, dt=None, interval=1,
                        periodicity=None, blit=True,
                        fignum=None, repeat=False):
    fig, ax = freshfig(fignum)
    ax.set_xlabel(&#39;State index&#39;)
    ax.set_ylabel(&#39;Amplitue&#39;)
    ax.set_ylim(*stretch(*xtrema(EE), 1.1))

    if EE.ndim == 2:
        EE = np.expand_dims(EE, 1)
    K, N, Nx = EE.shape

    ii, wrap = setup_wrapping(Nx, periodicity)

    lines = ax.plot(ii, wrap(EE[0]).T)
    ax.set_xlim(*xtrema(ii))

    if dt is not None:
        times = &#39;time = %.1f&#39;
        lines += [ax.text(0.05, 0.9, &#39;&#39;, transform=ax.transAxes)]

    def anim(k):
        Ek = wrap(EE[k])
        for n in range(N):
            lines[n].set_ydata(Ek[n])
        if len(lines) &gt; N:
            lines[-1].set_text(times % (dt*k))
        return lines

    return FuncAnimation(fig, anim, range(K),
                         interval=interval, blit=blit,
                         repeat=repeat)</code></pre>
</details>
</dd>
<dt id="dapper.tools.viz.adjust_position"><code class="name flex">
<span>def <span class="ident">adjust_position</span></span>(<span>ax, adjust_extent=False, **kwargs)</span>
</code></dt>
<dd>
<div class="desc"><p>Adjust values (add) to get_position().</p>
<p><code>kwarg</code> must be one of <code>x0</code>, <code>y0</code>, <code>width</code>, <code>height</code>.</p></div>
<details class="source">
<summary>
<span>Expand source code</span>
<<<<<<< HEAD
<<<<<<< HEAD
<a href="https://github.com/nansencenter/DAPPER/blob/4e5b2322f1396e26843e7c93d3dd4f6b93bdd55f/dapper/tools/viz.py#L98-L117" class="git-link">Browse git</a>
=======
<a href="https://github.com/nansencenter/DAPPER/blob/master/dapper/tools/viz.py#L98-L117" class="git-link">Browse git</a>
>>>>>>> upstream/dev1
=======
<a href="https://github.com/nansencenter/DAPPER/blob/master/dapper/tools/viz.py#L86-L105" class="git-link">Browse git</a>
>>>>>>> 039f1625
</summary>
<pre><code class="python">def adjust_position(ax, adjust_extent=False, **kwargs):
    &#34;&#34;&#34;Adjust values (add) to get_position().

    `kwarg` must be one of `x0`, `y0`, `width`, `height`.
    &#34;&#34;&#34;
    # Load get_position into d
    pos = ax.get_position()
    d = {}
    for key in [&#39;x0&#39;, &#39;y0&#39;, &#39;width&#39;, &#39;height&#39;]:
        d[key] = getattr(pos, key)
    # Make adjustments
    for key, item in kwargs.items():
        d[key] += item
        if adjust_extent:
            if key == &#39;x0&#39;:
                d[&#39;width&#39;]  -= item
            if key == &#39;y0&#39;:
                d[&#39;height&#39;] -= item
    # Set
    ax.set_position(d.values())</code></pre>
</details>
</dd>
<dt id="dapper.tools.viz.xtrema"><code class="name flex">
<span>def <span class="ident">xtrema</span></span>(<span>xx, axis=None)</span>
</code></dt>
<dd>
<div class="desc"></div>
<details class="source">
<summary>
<span>Expand source code</span>
<<<<<<< HEAD
<<<<<<< HEAD
<a href="https://github.com/nansencenter/DAPPER/blob/4e5b2322f1396e26843e7c93d3dd4f6b93bdd55f/dapper/tools/viz.py#L120-L123" class="git-link">Browse git</a>
=======
<a href="https://github.com/nansencenter/DAPPER/blob/master/dapper/tools/viz.py#L120-L123" class="git-link">Browse git</a>
>>>>>>> upstream/dev1
=======
<a href="https://github.com/nansencenter/DAPPER/blob/master/dapper/tools/viz.py#L108-L111" class="git-link">Browse git</a>
>>>>>>> 039f1625
</summary>
<pre><code class="python">def xtrema(xx, axis=None):
    a = np.nanmin(xx, axis)
    b = np.nanmax(xx, axis)
    return a, b</code></pre>
</details>
</dd>
<dt id="dapper.tools.viz.stretch"><code class="name flex">
<span>def <span class="ident">stretch</span></span>(<span>a, b, factor=1, int_=False)</span>
</code></dt>
<dd>
<div class="desc"><p>Stretch distance <code>a-b</code> by factor.</p>
<p>Return a, b.
If int_: <code>floor(a)</code> and <code>ceil(b)</code></p></div>
<details class="source">
<summary>
<span>Expand source code</span>
<<<<<<< HEAD
<<<<<<< HEAD
<a href="https://github.com/nansencenter/DAPPER/blob/4e5b2322f1396e26843e7c93d3dd4f6b93bdd55f/dapper/tools/viz.py#L126-L138" class="git-link">Browse git</a>
=======
<a href="https://github.com/nansencenter/DAPPER/blob/master/dapper/tools/viz.py#L126-L138" class="git-link">Browse git</a>
>>>>>>> upstream/dev1
=======
<a href="https://github.com/nansencenter/DAPPER/blob/master/dapper/tools/viz.py#L114-L126" class="git-link">Browse git</a>
>>>>>>> 039f1625
</summary>
<pre><code class="python">def stretch(a, b, factor=1, int_=False):
    &#34;&#34;&#34;Stretch distance `a-b` by factor.

    Return a, b.
    If int_: `floor(a)` and `ceil(b)`
    &#34;&#34;&#34;
    c = (a+b)/2
    a = c + factor*(a-c)
    b = c + factor*(b-c)
    if int_:
        a = np.floor(a)
        b = np.ceil(b)
    return a, b</code></pre>
</details>
</dd>
<dt id="dapper.tools.viz.set_ilim"><code class="name flex">
<span>def <span class="ident">set_ilim</span></span>(<span>ax, i, Min=None, Max=None)</span>
</code></dt>
<dd>
<div class="desc"><p>Set bounds on axis i.</p></div>
<details class="source">
<summary>
<span>Expand source code</span>
<<<<<<< HEAD
<<<<<<< HEAD
<a href="https://github.com/nansencenter/DAPPER/blob/4e5b2322f1396e26843e7c93d3dd4f6b93bdd55f/dapper/tools/viz.py#L141-L148" class="git-link">Browse git</a>
=======
<a href="https://github.com/nansencenter/DAPPER/blob/master/dapper/tools/viz.py#L141-L148" class="git-link">Browse git</a>
>>>>>>> upstream/dev1
=======
<a href="https://github.com/nansencenter/DAPPER/blob/master/dapper/tools/viz.py#L129-L136" class="git-link">Browse git</a>
>>>>>>> 039f1625
</summary>
<pre><code class="python">def set_ilim(ax, i, Min=None, Max=None):
    &#34;&#34;&#34;Set bounds on axis i.&#34;&#34;&#34;
    if i == 0:
        ax.set_xlim(Min, Max)
    if i == 1:
        ax.set_ylim(Min, Max)
    if i == 2:
        ax.set_zlim(Min, Max)</code></pre>
</details>
</dd>
<dt id="dapper.tools.viz.estimate_good_plot_length"><code class="name flex">
<span>def <span class="ident">estimate_good_plot_length</span></span>(<span>xx, chrono=None, mult=100)</span>
</code></dt>
<dd>
<div class="desc"><p>Estimate good length for plotting stuff.</p>
<p>Tries to estimate the time scale of the system.
Provide sensible fall-backs (better if chrono is supplied).</p>
<h2 id="example">Example</h2>
<pre><code class="language-python-repl">&gt;&gt;&gt; K_lag = estimate_good_plot_length(stats.xx, chrono, mult=80) # doctest: +SKIP
</code></pre></div>
<details class="source">
<summary>
<span>Expand source code</span>
<<<<<<< HEAD
<<<<<<< HEAD
<a href="https://github.com/nansencenter/DAPPER/blob/4e5b2322f1396e26843e7c93d3dd4f6b93bdd55f/dapper/tools/viz.py#L154-L184" class="git-link">Browse git</a>
=======
<a href="https://github.com/nansencenter/DAPPER/blob/master/dapper/tools/viz.py#L154-L184" class="git-link">Browse git</a>
>>>>>>> upstream/dev1
=======
<a href="https://github.com/nansencenter/DAPPER/blob/master/dapper/tools/viz.py#L139-L173" class="git-link">Browse git</a>
>>>>>>> 039f1625
</summary>
<pre><code class="python">def estimate_good_plot_length(xx, chrono=None, mult=100):
    &#34;&#34;&#34;Estimate good length for plotting stuff.

    Tries to estimate the time scale of the system.
    Provide sensible fall-backs (better if chrono is supplied).

    Example
    -------
    &gt;&gt;&gt; K_lag = estimate_good_plot_length(stats.xx, chrono, mult=80) # doctest: +SKIP
    &#34;&#34;&#34;
    if xx.ndim == 2:
        # If mult-dim, then average over dims (by ravel)....
        # But for inhomogeneous variables, it is important
        # to subtract the mean first!
        xx = xx - np.mean(xx, axis=0)
        xx = xx.ravel(order=&#39;F&#39;)

    try:
        K = mult * series.estimate_corr_length(xx)
    except ValueError:
        K = 0

    if chrono is not None:
        t = chrono
        K = int(min(max(K, t.dkObs), t.K))
        T = round2sigfig(t.tt[K], 2)  # Could return T; T&gt;tt[-1]
        K = find_1st_ind(t.tt &gt;= T)
        if K:
            return K
        else:
            return t.K
    else:
        K = int(min(max(K, 1), len(xx)))
        T = round2sigfig(K, 2)
        return K</code></pre>
</details>
</dd>
<dt id="dapper.tools.viz.plot_pause"><code class="name flex">
<span>def <span class="ident">plot_pause</span></span>(<span>interval)</span>
</code></dt>
<dd>
<div class="desc"><p>Similar to <code>plt.pause</code>, but doesn't focus window.</p>
<p>NB: doesn't create windows either.
For that, use <code>plt.pause</code> or <code>plt.show</code> instead.</p></div>
<details class="source">
<summary>
<span>Expand source code</span>
<<<<<<< HEAD
<<<<<<< HEAD
<a href="https://github.com/nansencenter/DAPPER/blob/4e5b2322f1396e26843e7c93d3dd4f6b93bdd55f/dapper/tools/viz.py#L187-L227" class="git-link">Browse git</a>
=======
<a href="https://github.com/nansencenter/DAPPER/blob/master/dapper/tools/viz.py#L187-L227" class="git-link">Browse git</a>
>>>>>>> upstream/dev1
=======
<a href="https://github.com/nansencenter/DAPPER/blob/master/dapper/tools/viz.py#L176-L216" class="git-link">Browse git</a>
>>>>>>> 039f1625
</summary>
<pre><code class="python">def plot_pause(interval):
    &#34;&#34;&#34;Similar to `plt.pause`, but doesn&#39;t focus window.

    NB: doesn&#39;t create windows either.
    For that, use `plt.pause` or `plt.show` instead.
    &#34;&#34;&#34;
    # plt.pause(0) just seems to freeze execution.
    if interval == 0:
        return

    try:
        # Implement plt.pause() that doesn&#39;t focus window, c.f.
        # https://github.com/matplotlib/matplotlib/issues/11131
        # https://stackoverflow.com/q/45729092
        # Only necessary for some platforms (e.g. Windows) and mpl versions.
        # Even then, mere figure creation may steal the focus.
        # This was done deliberately:
        # https://github.com/matplotlib/matplotlib/pull/6384#issue-69259165
        # https://github.com/matplotlib/matplotlib/issues/8246#issuecomment-505460935
        # from matplotlib import _pylab_helpers

        def _plot_pause(interval, focus_figure=True):
            canvas = plt.gcf().canvas
            manager = canvas.manager
            if manager is not None:
                if canvas.figure.stale:
                    canvas.draw_idle()
                if focus_figure:
                    plt.show(block=False)
                # if not is_notebook: # also see below
                if True:
                    canvas.start_event_loop(interval)
            else:
                time.sleep(interval)
        _plot_pause(interval, focus_figure=False)

    except: # noqa
        # Jupyter notebook support: https://stackoverflow.com/q/34486642
        # Note: no longer needed with the above _plot_pause()?
        plt.gcf().canvas.draw()
        time.sleep(0.1)</code></pre>
</details>
</dd>
<dt id="dapper.tools.viz.plot_hovmoller"><code class="name flex">
<span>def <span class="ident">plot_hovmoller</span></span>(<span>xx, chrono=None, **kwargs)</span>
</code></dt>
<dd>
<div class="desc"><p>Plot Hovmöller diagram.</p></div>
<details class="source">
<summary>
<span>Expand source code</span>
<<<<<<< HEAD
<<<<<<< HEAD
<a href="https://github.com/nansencenter/DAPPER/blob/4e5b2322f1396e26843e7c93d3dd4f6b93bdd55f/dapper/tools/viz.py#L230-L254" class="git-link">Browse git</a>
=======
<a href="https://github.com/nansencenter/DAPPER/blob/master/dapper/tools/viz.py#L230-L252" class="git-link">Browse git</a>
>>>>>>> upstream/dev1
=======
<a href="https://github.com/nansencenter/DAPPER/blob/master/dapper/tools/viz.py#L219-L241" class="git-link">Browse git</a>
>>>>>>> 039f1625
</summary>
<pre><code class="python">def plot_hovmoller(xx, chrono=None, **kwargs):
    &#34;&#34;&#34;Plot Hovmöller diagram.&#34;&#34;&#34;
    fig, ax = freshfig(26, figsize=(4, 3.5))

    if chrono is not None:
        mask = chrono.tt &lt;= chrono.Tplot*2
        kk   = chrono.kk[mask]
        tt   = chrono.tt[mask]
        ax.set_ylabel(&#39;Time (t)&#39;)
    else:
        K    = estimate_good_plot_length(xx, mult=20)
        kk   = arange(K)
        tt   = kk
        ax.set_ylabel(&#39;Time indices (k)&#39;)

    plt.contourf(arange(xx.shape[1]), tt, xx[kk], 25)
    plt.colorbar()
    ax.get_xaxis().set_major_locator(MaxNLocator(integer=True))
    ax.set_title(&#34;Hovmoller diagram (of &#39;Truth&#39;)&#34;)
    ax.set_xlabel(&#39;Dimension index (i)&#39;)

    plot_pause(0.1)
    plt.tight_layout()</code></pre>
</details>
</dd>
<dt id="dapper.tools.viz.integer_hist"><code class="name flex">
<span>def <span class="ident">integer_hist</span></span>(<span>E, N, centrd=False, weights=None, **kwargs)</span>
</code></dt>
<dd>
<div class="desc"><p>Histogram for integers.</p></div>
<details class="source">
<summary>
<span>Expand source code</span>
<<<<<<< HEAD
<<<<<<< HEAD
<a href="https://github.com/nansencenter/DAPPER/blob/4e5b2322f1396e26843e7c93d3dd4f6b93bdd55f/dapper/tools/viz.py#L257-L262" class="git-link">Browse git</a>
=======
<a href="https://github.com/nansencenter/DAPPER/blob/master/dapper/tools/viz.py#L255-L260" class="git-link">Browse git</a>
>>>>>>> upstream/dev1
=======
<a href="https://github.com/nansencenter/DAPPER/blob/master/dapper/tools/viz.py#L244-L249" class="git-link">Browse git</a>
>>>>>>> 039f1625
</summary>
<pre><code class="python">def integer_hist(E, N, centrd=False, weights=None, **kwargs):
    &#34;&#34;&#34;Histogram for integers.&#34;&#34;&#34;
    ax = plt.gca()
    rnge = (-0.5, N+0.5) if centrd else (0, N+1)
    ax.hist(E, bins=N+1, range=rnge, density=True, weights=weights, **kwargs)
    ax.set_xlim(rnge)</code></pre>
</details>
</dd>
<dt id="dapper.tools.viz.not_available_text"><code class="name flex">
<span>def <span class="ident">not_available_text</span></span>(<span>ax, txt=None, fs=20)</span>
</code></dt>
<dd>
<div class="desc"></div>
<details class="source">
<summary>
<span>Expand source code</span>
<<<<<<< HEAD
<<<<<<< HEAD
<a href="https://github.com/nansencenter/DAPPER/blob/4e5b2322f1396e26843e7c93d3dd4f6b93bdd55f/dapper/tools/viz.py#L265-L274" class="git-link">Browse git</a>
=======
<a href="https://github.com/nansencenter/DAPPER/blob/master/dapper/tools/viz.py#L263-L272" class="git-link">Browse git</a>
>>>>>>> upstream/dev1
=======
<a href="https://github.com/nansencenter/DAPPER/blob/master/dapper/tools/viz.py#L252-L261" class="git-link">Browse git</a>
>>>>>>> 039f1625
</summary>
<pre><code class="python">def not_available_text(ax, txt=None, fs=20):
    if txt is None:
        txt = &#39;[Not available]&#39;
    else:
        txt = &#39;[&#39; + txt + &#39;]&#39;
    ax.text(0.5, 0.5, txt,
            fontsize=fs,
            transform=ax.transAxes,
            va=&#39;center&#39;, ha=&#39;center&#39;,
            wrap=True)</code></pre>
</details>
</dd>
<dt id="dapper.tools.viz.plot_err_components"><code class="name flex">
<span>def <span class="ident">plot_err_components</span></span>(<span>stats)</span>
</code></dt>
<dd>
<div class="desc"><p>Plot components of the error.</p>
<div class="admonition note">
<p class="admonition-title">Note</p>
<p>it was chosen to plot(ii, mean_in_time(abs(err_i))),
and thus the corresponding spread measure is MAD.
If one chose instead: plot(ii, std_in_time(err_i)),
then the corresponding measure of spread would have been std.
This choice was made in part because (wrt. subplot 2)
the singular values (svals) correspond to rotated MADs,
and because rms(umisf) seems to convoluted for interpretation.</p>
</div></div>
<details class="source">
<summary>
<span>Expand source code</span>
<<<<<<< HEAD
<<<<<<< HEAD
<a href="https://github.com/nansencenter/DAPPER/blob/4e5b2322f1396e26843e7c93d3dd4f6b93bdd55f/dapper/tools/viz.py#L277-L334" class="git-link">Browse git</a>
=======
<a href="https://github.com/nansencenter/DAPPER/blob/master/dapper/tools/viz.py#L275-L332" class="git-link">Browse git</a>
>>>>>>> upstream/dev1
=======
<a href="https://github.com/nansencenter/DAPPER/blob/master/dapper/tools/viz.py#L264-L321" class="git-link">Browse git</a>
>>>>>>> 039f1625
</summary>
<pre><code class="python">def plot_err_components(stats):
    &#34;&#34;&#34;Plot components of the error.

    .. note::
      it was chosen to plot(ii, mean_in_time(abs(err_i))),
      and thus the corresponding spread measure is MAD.
      If one chose instead: plot(ii, std_in_time(err_i)),
      then the corresponding measure of spread would have been std.
      This choice was made in part because (wrt. subplot 2)
      the singular values (svals) correspond to rotated MADs,
      and because rms(umisf) seems to convoluted for interpretation.
    &#34;&#34;&#34;
    fig, (ax0, ax1, ax2) = freshfig(25, figsize=(6, 6), nrows=3)

    chrono = stats.HMM.t
    Nx     = stats.xx.shape[1]

    err   = np.mean(np.abs(stats.err  .a), 0)
    sprd  = np.mean(stats.mad  .a, 0)
    umsft = np.mean(np.abs(stats.umisf.a), 0)
    usprd = np.mean(stats.svals.a, 0)

    ax0.plot(arange(Nx), err, &#39;k&#39;, lw=2, label=&#39;Error&#39;)
    if Nx &lt; 10**3:
        ax0.fill_between(arange(Nx), [0]*len(sprd), sprd, alpha=0.7, label=&#39;Spread&#39;)
    else:
        ax0.plot(arange(Nx), sprd, alpha=0.7, label=&#39;Spread&#39;)
    # ax0.set_yscale(&#39;log&#39;)
    ax0.set_title(&#39;Element-wise error comparison&#39;)
    ax0.set_xlabel(&#39;Dimension index (i)&#39;)
    ax0.set_ylabel(&#39;Time-average (_a) magnitude&#39;)
    ax0.set_xlim(0, Nx-1)
    ax0.get_xaxis().set_major_locator(MaxNLocator(integer=True))
    ax0.legend(loc=&#39;upper right&#39;)

    ax1.set_xlim(0, Nx-1)
    ax1.set_xlabel(&#39;Principal component index&#39;)
    ax1.set_ylabel(&#39;Time-average (_a) magnitude&#39;)
    ax1.set_title(&#39;Spectral error comparison&#39;)
    has_been_computed = np.any(np.isfinite(umsft))
    if has_been_computed:
        L = len(umsft)
        ax1.plot(arange(L), umsft, &#39;k&#39;, lw=2, label=&#39;Error&#39;)
        ax1.fill_between(arange(L), [0]*L, usprd, alpha=0.7, label=&#39;Spread&#39;)
        ax1.set_yscale(&#39;log&#39;)
        ax1.get_xaxis().set_major_locator(MaxNLocator(integer=True))
    else:
        not_available_text(ax1)

    rmse = stats.err_rms.a[chrono.maskObs_BI]
    ax2.hist(rmse, bins=30, density=False)
    ax2.set_ylabel(&#39;Num. of occurence (_a)&#39;)
    ax2.set_xlabel(&#39;RMSE&#39;)
    ax2.set_title(&#39;Histogram of RMSE values&#39;)
    ax2.set_xlim(left=0)

    plot_pause(0.1)
    plt.tight_layout()</code></pre>
</details>
</dd>
<dt id="dapper.tools.viz.plot_rank_histogram"><code class="name flex">
<span>def <span class="ident">plot_rank_histogram</span></span>(<span>stats)</span>
</code></dt>
<dd>
<div class="desc"></div>
<details class="source">
<summary>
<span>Expand source code</span>
<<<<<<< HEAD
<<<<<<< HEAD
<a href="https://github.com/nansencenter/DAPPER/blob/4e5b2322f1396e26843e7c93d3dd4f6b93bdd55f/dapper/tools/viz.py#L337-L374" class="git-link">Browse git</a>
=======
<a href="https://github.com/nansencenter/DAPPER/blob/master/dapper/tools/viz.py#L335-L372" class="git-link">Browse git</a>
>>>>>>> upstream/dev1
=======
<a href="https://github.com/nansencenter/DAPPER/blob/master/dapper/tools/viz.py#L324-L361" class="git-link">Browse git</a>
>>>>>>> 039f1625
</summary>
<pre><code class="python">def plot_rank_histogram(stats):
    chrono = stats.HMM.t

    has_been_computed = \
        hasattr(stats, &#39;rh&#39;) and \
        not all(stats.rh.a[-1] == array(np.nan).astype(int))

    fig, ax = freshfig(24, (6, 3), loc=&#34;3313&#34;)
    ax.set_title(&#39;(Mean of marginal) rank histogram (_a)&#39;)
    ax.set_ylabel(&#39;Freq. of occurence\n (of truth in interval n)&#39;)
    ax.set_xlabel(&#39;ensemble member index (n)&#39;)

    if has_been_computed:
        ranks = stats.rh.a[chrono.maskObs_BI]
        Nx    = ranks.shape[1]
        N     = stats.xp.N
        if not hasattr(stats, &#39;w&#39;):
            # Ensemble rank histogram
            integer_hist(ranks.ravel(), N)
        else:
            # Experimental: weighted rank histogram.
            # Weight ranks by inverse of particle weight. Why? Coz, with correct
            # importance weights, the &#34;expected value&#34; histogram is then flat.
            # Potential improvement: interpolate weights between particles.
            w  = stats.w.a[chrono.maskObs_BI]
            K  = len(w)
            w  = np.hstack([w, np.ones((K, 1))/N])  # define weights for rank N+1
            w  = array([w[arange(K), ranks[arange(K), i]] for i in range(Nx)])
            w  = w.T.ravel()
            # Artificial cap. Reduces variance, but introduces bias.
            w  = np.maximum(w, 1/N/100)
            w  = 1/w
            integer_hist(ranks.ravel(), N, weights=w)
    else:
        not_available_text(ax)

    plot_pause(0.1)
    plt.tight_layout()</code></pre>
</details>
</dd>
<dt id="dapper.tools.viz.adjustable_box_or_forced"><code class="name flex">
<span>def <span class="ident">adjustable_box_or_forced</span></span>(<span>)</span>
</code></dt>
<dd>
<div class="desc"><p>For set_aspect(), adjustable='box-forced' replaced by 'box' since mpl 2.2.0.</p></div>
<details class="source">
<summary>
<span>Expand source code</span>
<<<<<<< HEAD
<<<<<<< HEAD
<a href="https://github.com/nansencenter/DAPPER/blob/4e5b2322f1396e26843e7c93d3dd4f6b93bdd55f/dapper/tools/viz.py#L377-L380" class="git-link">Browse git</a>
=======
<a href="https://github.com/nansencenter/DAPPER/blob/master/dapper/tools/viz.py#L375-L378" class="git-link">Browse git</a>
>>>>>>> upstream/dev1
=======
<a href="https://github.com/nansencenter/DAPPER/blob/master/dapper/tools/viz.py#L365-L368" class="git-link">Browse git</a>
>>>>>>> 039f1625
</summary>
<pre><code class="python">def adjustable_box_or_forced():
    &#34;&#34;&#34;For set_aspect(), adjustable=&#39;box-forced&#39; replaced by &#39;box&#39; since mpl 2.2.0.&#34;&#34;&#34;
    from pkg_resources import parse_version as pv
    return &#39;box-forced&#39; if pv(mpl.__version__) &lt; pv(&#34;2.2.0&#34;) else &#39;box&#39;</code></pre>
</details>
</dd>
<<<<<<< HEAD
<dt id="dapper.tools.viz.freshfig"><code class="name flex">
<span>def <span class="ident">freshfig</span></span>(<span>num=None, figsize=None, *args, **kwargs)</span>
</code></dt>
<dd>
<div class="desc"><p>Create/clear figure.</p>
<p>Similar to::</p>
<p>fig, ax = suplots(<em>args,</em>*kwargs)</p>
<p>With the modification that:</p>
<ul>
<li>If the figure does not exist: create it.
This allows for figure sizing &ndash; even with mpl backend MacOS.
Also place figure.</li>
<li>Otherwise: clear figure.
Avoids closing/opening so as to keep pos and size.</li>
</ul></div>
<details class="source">
<summary>
<span>Expand source code</span>
<<<<<<< HEAD
<a href="https://github.com/nansencenter/DAPPER/blob/4e5b2322f1396e26843e7c93d3dd4f6b93bdd55f/dapper/tools/viz.py#L383-L413" class="git-link">Browse git</a>
=======
<a href="https://github.com/nansencenter/DAPPER/blob/master/dapper/tools/viz.py#L381-L411" class="git-link">Browse git</a>
>>>>>>> upstream/dev1
</summary>
<pre><code class="python">def freshfig(num=None, figsize=None, *args, **kwargs):
    &#34;&#34;&#34;Create/clear figure.

    Similar to::

      fig, ax = suplots(*args,**kwargs)

    With the modification that:

    - If the figure does not exist: create it.
      This allows for figure sizing -- even with mpl backend MacOS.
      Also place figure.
    - Otherwise: clear figure.
      Avoids closing/opening so as to keep pos and size.
    &#34;&#34;&#34;
    exists = plt.fignum_exists(num)

    fig = plt.figure(num=num, figsize=figsize)

    # Deal with warning bug
    # https://github.com/matplotlib/matplotlib/issues/9970
    with warnings.catch_warnings():
        warnings.simplefilter(&#34;ignore&#34;, category=UserWarning)
        fig.clf()

    loc = kwargs.pop(&#39;loc&#39;, None)
    if not exists and loc:
        fig_place(loc, fig)

    _, ax = plt.subplots(num=fig.number, *args, **kwargs)
    return fig, ax</code></pre>
</details>
</dd>
<dt id="dapper.tools.viz.show_figs"><code class="name flex">
<span>def <span class="ident">show_figs</span></span>(<span>fignums=None)</span>
</code></dt>
<dd>
<div class="desc"><p>Move all fig windows to top</p></div>
<details class="source">
<summary>
<span>Expand source code</span>
<<<<<<< HEAD
<a href="https://github.com/nansencenter/DAPPER/blob/4e5b2322f1396e26843e7c93d3dd4f6b93bdd55f/dapper/tools/viz.py#L416-L428" class="git-link">Browse git</a>
=======
<a href="https://github.com/nansencenter/DAPPER/blob/master/dapper/tools/viz.py#L414-L426" class="git-link">Browse git</a>
>>>>>>> upstream/dev1
</summary>
<pre><code class="python">def show_figs(fignums=None):
    &#34;&#34;&#34;Move all fig windows to top&#34;&#34;&#34;
    if fignums is None:
        fignums = plt.get_fignums()
    try:
        fignums = list(fignums)
    except: # noqa
        fignums = [fignums]
    for f in fignums:
        plt.figure(f)
        fmw = plt.get_current_fig_manager().window
        fmw.attributes(&#39;-topmost&#39;, 1)  # Bring to front, but
        fmw.attributes(&#39;-topmost&#39;, 0)  # don&#39;t keep in front</code></pre>
</details>
</dd>
<dt id="dapper.tools.viz.get_fig"><code class="name flex">
<span>def <span class="ident">get_fig</span></span>(<span>fignum=None)</span>
</code></dt>
<dd>
<div class="desc"><p>Get/validate fig handle</p></div>
<details class="source">
<summary>
<span>Expand source code</span>
<<<<<<< HEAD
<a href="https://github.com/nansencenter/DAPPER/blob/4e5b2322f1396e26843e7c93d3dd4f6b93bdd55f/dapper/tools/viz.py#L431-L438" class="git-link">Browse git</a>
=======
<a href="https://github.com/nansencenter/DAPPER/blob/master/dapper/tools/viz.py#L429-L436" class="git-link">Browse git</a>
>>>>>>> upstream/dev1
</summary>
<pre><code class="python">def get_fig(fignum=None):
    &#34;&#34;&#34;Get/validate fig handle&#34;&#34;&#34;
    if fignum is None:
        return plt.gcf()
    elif isinstance(fignum, mpl.figure.Figure):
        return fignum
    else:
        return plt.figure(fignum)</code></pre>
</details>
</dd>
<dt id="dapper.tools.viz.get_fmw"><code class="name flex">
<span>def <span class="ident">get_fmw</span></span>(<span>fignum=None)</span>
</code></dt>
<dd>
<div class="desc"></div>
<details class="source">
<summary>
<span>Expand source code</span>
<<<<<<< HEAD
<a href="https://github.com/nansencenter/DAPPER/blob/4e5b2322f1396e26843e7c93d3dd4f6b93bdd55f/dapper/tools/viz.py#L441-L445" class="git-link">Browse git</a>
=======
<a href="https://github.com/nansencenter/DAPPER/blob/master/dapper/tools/viz.py#L439-L443" class="git-link">Browse git</a>
>>>>>>> upstream/dev1
</summary>
<pre><code class="python">def get_fmw(fignum=None):
    fig = get_fig(fignum)
    fmw = fig.canvas.manager.window
    # fmw = plt.get_current_fig_manager().window
    return fmw</code></pre>
</details>
</dd>
<dt id="dapper.tools.viz.get_screen_size"><code class="name flex">
<span>def <span class="ident">get_screen_size</span></span>(<span>)</span>
</code></dt>
<dd>
<div class="desc"><p>Get <strong>available</strong> screen size/resolution.</p></div>
<details class="source">
<summary>
<span>Expand source code</span>
<<<<<<< HEAD
<a href="https://github.com/nansencenter/DAPPER/blob/4e5b2322f1396e26843e7c93d3dd4f6b93bdd55f/dapper/tools/viz.py#L448-L472" class="git-link">Browse git</a>
=======
<a href="https://github.com/nansencenter/DAPPER/blob/master/dapper/tools/viz.py#L446-L470" class="git-link">Browse git</a>
>>>>>>> upstream/dev1
</summary>
<pre><code class="python">def get_screen_size():
    &#34;&#34;&#34;Get **available** screen size/resolution.&#34;&#34;&#34;
    if mpl.get_backend().startswith(&#39;Qt&#39;):
        # Inspired by spyder/widgets/shortcutssummary.py
        from qtpy.QtWidgets import QDesktopWidget  # noqa
        widget = QDesktopWidget()
        sg = widget.availableGeometry(widget.primaryScreen())
        x0 = sg.x()
        y0 = sg.y()
        w0 = sg.width()
        h0 = sg.height()
    elif mpl.get_backend() == &#34;TkAgg&#34;:
        # https://stackoverflow.com/a/42951711/38281
        window = plt.get_current_fig_manager().window
        x0, y0 = 0, 0
        w0, h0 = window.wm_maxsize()
        # h = window.winfo_screenheight()
        # w = window.winfo_screenwidth()
    else:
        # Mac Retina Early 2013
        x0 = 0
        y0 = 23
        w0 = 1280
        h0 = 773
    return x0, y0, w0, h0</code></pre>
</details>
</dd>
<dt id="dapper.tools.viz.fig_rel_geometry"><code class="name flex">
<span>def <span class="ident">fig_rel_geometry</span></span>(<span>fignum=None, x=None, y=None, w=None, h=None)</span>
</code></dt>
<dd>
<div class="desc"><p>Place figure on screen, in coordinates relative (between 0 and 1).</p></div>
<details class="source">
<summary>
<span>Expand source code</span>
<<<<<<< HEAD
<a href="https://github.com/nansencenter/DAPPER/blob/4e5b2322f1396e26843e7c93d3dd4f6b93bdd55f/dapper/tools/viz.py#L475-L503" class="git-link">Browse git</a>
=======
<a href="https://github.com/nansencenter/DAPPER/blob/master/dapper/tools/viz.py#L473-L501" class="git-link">Browse git</a>
>>>>>>> upstream/dev1
</summary>
<pre><code class="python">def fig_rel_geometry(fignum=None, x=None, y=None, w=None, h=None):
    &#34;&#34;&#34;Place figure on screen, in coordinates relative (between 0 and 1).&#34;&#34;&#34;
    try:
        fmw = get_fmw(fignum)
    except AttributeError:
        return  # do nothing

    x0, y0, w0, h0 = get_screen_size()

    # It seems the window footers are not taken into account
    # by the geometry settings. Correct for this:
    footer = 0.028*(h0+y0)

    # Current values (Qt4Agg only!):
    w = w if w is not None else fmw.width() / w0
    h = h if h is not None else fmw.height()/h0
    x = x if x is not None else fmw.x()     / w0
    y = y if y is not None else fmw.y()     / h0

    x = x0 + x*w0
    y = y0 + y*h0 + footer
    w = w*w0
    h = h*h0 - footer

    try:  # For Qt4Agg/Qt5Agg
        fmw.setGeometry(x, y, w, h)
    except: # noqa # For TkAgg
        geo = f&#34;{int(w)}x{int(h)}+{int(x)}+{int(y)}&#34;
        fmw.geometry(newGeometry=geo)</code></pre>
</details>
</dd>
<dt id="dapper.tools.viz.fig_place"><code class="name flex">
<span>def <span class="ident">fig_place</span></span>(<span>loc, fignum=None)</span>
</code></dt>
<dd>
<div class="desc"><p>Place figure on screen.</p>
<ul>
<li>loc: string that defines the figures new geometry, given either as</li>
<li>NW, E, &hellip;</li>
<li>4 digits (as str or int) to define grid M,N,i,j.</li>
</ul>
<p>Example:</p>
<pre><code class="language-python-repl">&gt;&gt;&gt; N = 3
&gt;&gt;&gt; for i in 1+arange(N):
&gt;&gt;&gt;   loc = str(N)*2 + str(i)*2
&gt;&gt;&gt;   fig_place(loc, i)
</code></pre></div>
<details class="source">
<summary>
<span>Expand source code</span>
<<<<<<< HEAD
<a href="https://github.com/nansencenter/DAPPER/blob/4e5b2322f1396e26843e7c93d3dd4f6b93bdd55f/dapper/tools/viz.py#L506-L561" class="git-link">Browse git</a>
=======
<a href="https://github.com/nansencenter/DAPPER/blob/master/dapper/tools/viz.py#L504-L558" class="git-link">Browse git</a>
>>>>>>> upstream/dev1
</summary>
<pre><code class="python">def fig_place(loc, fignum=None):
    &#34;&#34;&#34;Place figure on screen.

    - loc: string that defines the figures new geometry, given either as
       * NW, E, ...
       * 4 digits (as str or int) to define grid M,N,i,j.

    Example:
    &gt;&gt;&gt; N = 3
    &gt;&gt;&gt; for i in 1+arange(N):
    &gt;&gt;&gt;   loc = str(N)*2 + str(i)*2
    &gt;&gt;&gt;   fig_place(loc, i)
    &#34;&#34;&#34;
    # NB: Experimental. Fails on some systems/backends.
    if not rc.place_figs:
        return

    loc = str(loc)
    loc = loc.replace(&#34;,&#34;, &#34;&#34;)
    if not loc[:4].isnumeric():
        if loc.startswith(&#39;NW&#39;):
            loc = &#39;2211&#39;
        elif loc.startswith(&#39;SW&#39;):
            loc = &#39;2221&#39;
        elif loc.startswith(&#39;NE&#39;):
            loc = &#39;2212&#39;
        elif loc.startswith(&#39;SE&#39;):
            loc = &#39;2222&#39;
        elif loc.startswith(&#39;W&#39;):
            loc = &#39;1211&#39;
        elif loc.startswith(&#39;E&#39;):
            loc = &#39;1212&#39;
        elif loc.startswith(&#39;S&#39;):
            loc = &#39;2121&#39;
        elif loc.startswith(&#39;N&#39;):
            loc = &#39;2111&#39;

    # Split digits
    M, N = int(loc[0]), int(loc[1])
    if loc[3] == &#39;-&#39;:
        i1, i2 = int(loc[2]), int(loc[4])
    else:
        i1, i2 = int(loc[2]), int(loc[2])
    if loc[-2] == &#39;-&#39;:
        j1, j2 = int(loc[-3]), int(loc[-1])
    else:
        j1, j2 = int(loc[-1]), int(loc[-1])
    # Validate
    assert M &gt;= i2 &gt;= i1 &gt; 0, &#34;The specified col index is invalid.&#34;
    assert N &gt;= j2 &gt;= j1 &gt; 0, &#34;The specified row index is invalid.&#34;

    # Place
    di = i2-i1+1
    dj = j2-j1+1
    fig_rel_geometry(fignum, (j1-1)/N, (i1-1)/M, dj/N, di/M)</code></pre>
</details>
</dd>
<dt id="dapper.tools.viz.autoscale_based_on"><code class="name flex">
<span>def <span class="ident">autoscale_based_on</span></span>(<span>ax, line_handles)</span>
</code></dt>
<dd>
<div class="desc"><p>Autoscale axis based (only) on line_handles.</p></div>
<details class="source">
<summary>
<span>Expand source code</span>
<<<<<<< HEAD
<a href="https://github.com/nansencenter/DAPPER/blob/4e5b2322f1396e26843e7c93d3dd4f6b93bdd55f/dapper/tools/viz.py#L567-L573" class="git-link">Browse git</a>
=======
<a href="https://github.com/nansencenter/DAPPER/blob/master/dapper/tools/viz.py#L564-L570" class="git-link">Browse git</a>
>>>>>>> upstream/dev1
</summary>
<pre><code class="python">def autoscale_based_on(ax, line_handles):
    &#34;&#34;&#34;Autoscale axis based (only) on line_handles.&#34;&#34;&#34;
    ax.dataLim = mtransforms.Bbox.unit()
    for iL, lh in enumerate(line_handles):
        xy = np.vstack(lh.get_data()).T
        ax.dataLim.update_from_data_xy(xy, ignore=(iL == 0))
    ax.autoscale_view()</code></pre>
</details>
</dd>
<dt id="dapper.tools.viz.toggle_lines"><code class="name flex">
<span>def <span class="ident">toggle_lines</span></span>(<span>ax=None, autoscl=True, numbering=False, txtwidth=15, txtsize=None, state=None)</span>
</code></dt>
<dd>
<div class="desc"><p>Make checkbuttons to toggle visibility of each line in current plot.</p>
<ul>
<li><code>autoscl</code>
: Rescale axis limits as required by currently visible lines.</li>
<li><code>numbering</code>: Add numbering to labels.</li>
<li><code>txtwidth</code> : Wrap labels to this length.</li>
</ul>
<p>State of checkboxes can be inquired by</p>
<pre><code class="language-python-repl">&gt;&gt;&gt; OnOff = [lh.get_visible() for lh in
...          ax.findobj(lambda x: isinstance(x,mpl.lines.Line2D))[::2]]
</code></pre></div>
<details class="source">
<summary>
<span>Expand source code</span>
<<<<<<< HEAD
<a href="https://github.com/nansencenter/DAPPER/blob/4e5b2322f1396e26843e7c93d3dd4f6b93bdd55f/dapper/tools/viz.py#L576-L651" class="git-link">Browse git</a>
=======
<a href="https://github.com/nansencenter/DAPPER/blob/master/dapper/tools/viz.py#L573-L647" class="git-link">Browse git</a>
>>>>>>> upstream/dev1
</summary>
<pre><code class="python">def toggle_lines(ax=None, autoscl=True, numbering=False,
                 txtwidth=15, txtsize=None, state=None):
    &#34;&#34;&#34;Make checkbuttons to toggle visibility of each line in current plot.

    - `autoscl`  : Rescale axis limits as required by currently visible lines.
    - `numbering`: Add numbering to labels.
    - `txtwidth` : Wrap labels to this length.

    State of checkboxes can be inquired by
    &gt;&gt;&gt; OnOff = [lh.get_visible() for lh in
    ...          ax.findobj(lambda x: isinstance(x,mpl.lines.Line2D))[::2]]
    &#34;&#34;&#34;
    if ax is None:
        ax = plt.gca()
    if txtsize is None:
        txtsize = mpl.rcParams[&#39;font.size&#39;]

    # Get lines and their properties
    lines = {&#39;handle&#39;: list(ax.get_lines())}
    for prop in [&#39;label&#39;, &#39;color&#39;, &#39;visible&#39;]:
        lines[prop] = [plt.getp(x, prop) for x in lines[&#39;handle&#39;]]

    # Rm those that start with _
    not_ = [not x.startswith(&#39;_&#39;) for x in lines[&#39;label&#39;]]
    for prop in lines:
        lines[prop] = list(itertools.compress(lines[prop], not_))
    N = len(lines[&#39;handle&#39;])

    # Adjust labels
    if numbering:
        lines[&#39;label&#39;] = [str(i)+&#39;: &#39;+x for i, x in enumerate(lines[&#39;label&#39;])]
    if txtwidth:
        lines[&#39;label&#39;] = [textwrap.fill(x, width=txtwidth) for x in lines[&#39;label&#39;]]

    # Set state. BUGGY? sometimes causes MPL complaints after clicking boxes
    if state is not None:
        state = array(state).astype(bool)
        lines[&#39;visible&#39;] = state
        for i, x in enumerate(state):
            lines[&#39;handle&#39;][i].set_visible(x)

    # Setup buttons
    # When there&#39;s many, the box-sizing is awful, but difficult to fix.
    W       = 0.23 * txtwidth/15 * txtsize/10
    nBreaks = sum(x.count(&#39;\n&#39;) for x in lines[&#39;label&#39;])  # count linebreaks
    H       = min(1, 0.05*(N+nBreaks))
    plt.subplots_adjust(left=W+0.12, right=0.97)
    rax = plt.axes([0.05, 0.5-H/2, W, H])
    check = CheckButtons(rax, lines[&#39;label&#39;], lines[&#39;visible&#39;])

    # Adjust button style
    for i in range(N):
        check.rectangles[i].set(lw=0, facecolor=lines[&#39;color&#39;][i])
        check.labels[i].set(color=lines[&#39;color&#39;][i])
        if txtsize:
            check.labels[i].set(size=txtsize)

    # Callback
    def toggle_visible(label):
        ind    = lines[&#39;label&#39;].index(label)
        handle = lines[&#39;handle&#39;][ind]
        vs     = not lines[&#39;visible&#39;][ind]
        handle.set_visible(vs)
        lines[&#39;visible&#39;][ind] = vs
        if autoscl:
            autoscale_based_on(ax, list(itertools.compress(
                lines[&#39;handle&#39;], lines[&#39;visible&#39;])))
        plt.draw()
    check.on_clicked(toggle_visible)

    # Return focus
    plt.sca(ax)

    # Must return (and be received) so as not to expire.
    return check</code></pre>
</details>
</dd>
<dt id="dapper.tools.viz.toggle_viz"><code class="name flex">
<span>def <span class="ident">toggle_viz</span></span>(<span>*handles, prompt=False, legend=False, pause=True)</span>
</code></dt>
<dd>
<div class="desc"><p>Toggle visibility of the graphics with handle handles.</p></div>
<details class="source">
<summary>
<span>Expand source code</span>
<<<<<<< HEAD
<a href="https://github.com/nansencenter/DAPPER/blob/4e5b2322f1396e26843e7c93d3dd4f6b93bdd55f/dapper/tools/viz.py#L654-L695" class="git-link">Browse git</a>
=======
<a href="https://github.com/nansencenter/DAPPER/blob/master/dapper/tools/viz.py#L650-L690" class="git-link">Browse git</a>
>>>>>>> upstream/dev1
</summary>
<pre><code class="python">def toggle_viz(*handles, prompt=False, legend=False, pause=True):
    &#34;&#34;&#34;Toggle visibility of the graphics with handle handles.&#34;&#34;&#34;
    are_viz = []
    for h in handles:

        # Core functionality: turn on/off
        is_viz = not h.get_visible()
        h.set_visible(is_viz)
        are_viz += [is_viz]

        # Legend updating. Basic version: works by
        #  - setting line&#39;s label (to /&#39;_nolegend_&#39; if off)
        #  - re-calling legend()
        if legend:
            if is_viz:
                try:
                    h.set_label(h.actual_label)
                except AttributeError:
                    pass
            else:
                h.actual_label = h.get_label()
                h.set_label(&#39;_nolegend_&#39;)
            # Legend refresh
            ax = h.axes
            with warnings.catch_warnings():
                warnings.simplefilter(&#34;error&#34;, category=UserWarning)
                try:
                    ax.legend()
                except UserWarning:
                    # If all labels are &#39;_nolabel_&#39; then ax.legend() throws warning,
                    # and quits before refreshing.
                    # =&gt; Refresh by creating/rm another legend.
                    ax.legend(&#39;TMP&#39;).remove()

    # Pause at where used (typically sequentially in script)
    if prompt:
        input(&#34;Press &lt;Enter&gt; to continue...&#34;)
    if pause:
        plt.pause(0.02)

    return are_viz</code></pre>
</details>
</dd>
<dt id="dapper.tools.viz.nrowcol"><code class="name flex">
<span>def <span class="ident">nrowcol</span></span>(<span>nTotal, AR=1)</span>
</code></dt>
<dd>
<div class="desc"><p>Return integer nrows and ncols such that nTotal ≈ nrows*ncols.</p></div>
<details class="source">
<summary>
<span>Expand source code</span>
<<<<<<< HEAD
<a href="https://github.com/nansencenter/DAPPER/blob/4e5b2322f1396e26843e7c93d3dd4f6b93bdd55f/dapper/tools/viz.py#L735-L739" class="git-link">Browse git</a>
=======
<a href="https://github.com/nansencenter/DAPPER/blob/master/dapper/tools/viz.py#L727-L731" class="git-link">Browse git</a>
>>>>>>> upstream/dev1
</summary>
<pre><code class="python">def nrowcol(nTotal, AR=1):
    &#34;&#34;&#34;Return integer nrows and ncols such that nTotal ≈ nrows*ncols.&#34;&#34;&#34;
    nrows = int(np.floor(np.sqrt(nTotal)/AR))
    ncols = int(np.ceil(nTotal/nrows))
    return nrows, ncols</code></pre>
</details>
</dd>
<dt id="dapper.tools.viz.axes_with_marginals"><code class="name flex">
<span>def <span class="ident">axes_with_marginals</span></span>(<span>n_joint, n_marg, **kwargs)</span>
</code></dt>
<dd>
<div class="desc"><p>Create a joint axis along with two marginal axes.</p>
<p>Example:</p>
<pre><code class="language-python-repl">&gt;&gt;&gt; ax_s, ax_x, ax_y = axes_with_marginals(4, 1)
&gt;&gt;&gt; x, y = np.random.randn(2,500)
&gt;&gt;&gt; ax_s.scatter(x,y)
&gt;&gt;&gt; ax_x.hist(x)
&gt;&gt;&gt; ax_y.hist(y,orientation=&quot;horizontal&quot;)
</code></pre></div>
<details class="source">
<summary>
<span>Expand source code</span>
<<<<<<< HEAD
<a href="https://github.com/nansencenter/DAPPER/blob/4e5b2322f1396e26843e7c93d3dd4f6b93bdd55f/dapper/tools/viz.py#L742-L773" class="git-link">Browse git</a>
=======
<a href="https://github.com/nansencenter/DAPPER/blob/master/dapper/tools/viz.py#L734-L763" class="git-link">Browse git</a>
>>>>>>> upstream/dev1
</summary>
<pre><code class="python">def axes_with_marginals(n_joint, n_marg, **kwargs):
    &#34;&#34;&#34;Create a joint axis along with two marginal axes.

    Example:
    &gt;&gt;&gt; ax_s, ax_x, ax_y = axes_with_marginals(4, 1)
    &gt;&gt;&gt; x, y = np.random.randn(2,500)
    &gt;&gt;&gt; ax_s.scatter(x,y)
    &gt;&gt;&gt; ax_x.hist(x)
    &gt;&gt;&gt; ax_y.hist(y,orientation=&#34;horizontal&#34;)
    &#34;&#34;&#34;
    N = n_joint + n_marg

    # Method 1
    # fig, ((ax_s, ax_y), (ax_x, _)) = plt.subplots(2,2,num=plt.gcf().number,
    # sharex=&#39;col&#39;,sharey=&#39;row&#39;,gridspec_kw={
    #     &#39;height_ratios&#39;:[n_joint,n_marg],
    #     &#39;width_ratios&#39; :[n_joint,n_marg]})
    # _.set_visible(False) # Actually removing would bug the axis ticks etc.

    # Method 2
    gs   = GridSpec(N, N, **kwargs)
    fig  = plt.gcf()
    ax_s = fig.add_subplot(gs[n_marg:N, 0:n_joint])
    ax_x = fig.add_subplot(gs[0:n_marg, 0:n_joint], sharex=ax_s)
    ax_y = fig.add_subplot(gs[n_marg:N, n_joint:N], sharey=ax_s)
    # Cannot delete ticks coz axis are shared
    plt.setp(ax_x.get_xticklabels(), visible=False)
    plt.setp(ax_y.get_yticklabels(), visible=False)

    return ax_s, ax_x, ax_y</code></pre>
</details>
</dd>
<dt id="dapper.tools.viz.cov_ellipse"><code class="name flex">
<span>def <span class="ident">cov_ellipse</span></span>(<span>ax, mu, sigma, **kwargs)</span>
</code></dt>
<dd>
<div class="desc"><p>Draw ellipse corresponding to (Gaussian) 1-sigma countour of cov matrix.</p>
<p><a href="https://stackoverflow.com/q/17952171">Inspiration</a></p>
<p>Example:</p>
<pre><code class="language-python-repl">&gt;&gt;&gt; ellipse = cov_ellipse(ax, y, R,
&gt;&gt;&gt;           facecolor='none', edgecolor='y',lw=4,label='$1\\sigma$')
</code></pre></div>
<details class="source">
<summary>
<span>Expand source code</span>
<<<<<<< HEAD
<a href="https://github.com/nansencenter/DAPPER/blob/4e5b2322f1396e26843e7c93d3dd4f6b93bdd55f/dapper/tools/viz.py#L776-L802" class="git-link">Browse git</a>
=======
<a href="https://github.com/nansencenter/DAPPER/blob/master/dapper/tools/viz.py#L766-L790" class="git-link">Browse git</a>
>>>>>>> upstream/dev1
</summary>
<pre><code class="python">def cov_ellipse(ax, mu, sigma, **kwargs):
    r&#34;&#34;&#34;Draw ellipse corresponding to (Gaussian) 1-sigma countour of cov matrix.

    [Inspiration](https://stackoverflow.com/q/17952171)

    Example:
    &gt;&gt;&gt; ellipse = cov_ellipse(ax, y, R,
    &gt;&gt;&gt;           facecolor=&#39;none&#39;, edgecolor=&#39;y&#39;,lw=4,label=&#39;$1\\sigma$&#39;)
    &#34;&#34;&#34;
    # Cov --&gt; Width, Height, Theta
    vals, vecs = sla.eigh(sigma)
    x, y       = vecs[:, -1]  # x-y components of largest (last) eigenvector
    theta      = np.degrees(np.arctan2(y, x))
    theta      = theta % 180

    h, w       = 2 * np.sqrt(vals.clip(0))

    # Get artist
    e = Ellipse(mu, w, h, theta, **kwargs)

    ax.add_patch(e)
    e.set_clip_box(ax.bbox)  # why is this necessary?

    # Return artist
    return e</code></pre>
</details>
</dd>
=======
>>>>>>> 039f1625
<dt id="dapper.tools.viz.axis_scale_by_array"><code class="name flex">
<span>def <span class="ident">axis_scale_by_array</span></span>(<span>ax, arr, axis='y', nbins=3)</span>
</code></dt>
<dd>
<div class="desc"><p>Scale axis so that the arr entries appear equidistant.</p>
<p>The full transformation is piecewise-linear.</p></div>
<details class="source">
<summary>
<span>Expand source code</span>
<<<<<<< HEAD
<<<<<<< HEAD
<a href="https://github.com/nansencenter/DAPPER/blob/4e5b2322f1396e26843e7c93d3dd4f6b93bdd55f/dapper/tools/viz.py#L805-L824" class="git-link">Browse git</a>
=======
<a href="https://github.com/nansencenter/DAPPER/blob/master/dapper/tools/viz.py#L793-L813" class="git-link">Browse git</a>
>>>>>>> upstream/dev1
=======
<a href="https://github.com/nansencenter/DAPPER/blob/master/dapper/tools/viz.py#L371-L391" class="git-link">Browse git</a>
>>>>>>> 039f1625
</summary>
<pre><code class="python">def axis_scale_by_array(ax, arr, axis=&#39;y&#39;, nbins=3):
    &#34;&#34;&#34;Scale axis so that the arr entries appear equidistant.

    The full transformation is piecewise-linear.
    &#34;&#34;&#34;
    yy = array([y for y in arr if y is not None], dtype=float)  # rm None

    # Make transformation
    xx = arange(len(yy))
    func = interp1d(xx, yy, fill_value=&#34;extrapolate&#34;)
    invf = interp1d(yy, xx, fill_value=&#34;extrapolate&#34;)

    # Set transformation
    set_scale = eval(f&#34;ax.set_{axis}scale&#34;)
    set_scale(&#39;function&#39;, functions=(invf, func))

    # Adjust axis ticks
    _axis = getattr(ax, axis+&#34;axis&#34;)
    _axis.set_major_locator(ticker.FixedLocator(yy, nbins=nbins))
    _axis.set_minor_locator(ticker.FixedLocator(yy))
    _axis.set_minor_formatter(ticker.NullFormatter())</code></pre>
</details>
</dd>
</dl>
</section>
<section>
<<<<<<< HEAD
<h2 class="section-title" id="header-classes">Classes</h2>
<dl>
<dt id="dapper.tools.viz.FigSaver"><code class="flex name class">
<span>class <span class="ident">FigSaver</span></span>
<span>(</span><span>script=None, basename=None, n=-1, ext='.pdf')</span>
</code></dt>
<dd>
<div class="desc"><p>Simplify exporting a figure, especially when it's part of a series.</p></div>
<details class="source">
<summary>
<span>Expand source code</span>
<<<<<<< HEAD
<a href="https://github.com/nansencenter/DAPPER/blob/4e5b2322f1396e26843e7c93d3dd4f6b93bdd55f/dapper/tools/viz.py#L698-L732" class="git-link">Browse git</a>
=======
<a href="https://github.com/nansencenter/DAPPER/blob/master/dapper/tools/viz.py#L693-L724" class="git-link">Browse git</a>
>>>>>>> upstream/dev1
</summary>
<pre><code class="python">class FigSaver(NicePrint):
    &#34;&#34;&#34;Simplify exporting a figure, especially when it&#39;s part of a series.&#34;&#34;&#34;

    def __init__(self, script=None, basename=None, n=-1, ext=&#39;.pdf&#39;):
        # Defaults
        if script is None:  # Get __file__ of caller
            script = inspect.getfile(inspect.stack()[1][0])
        if basename is None:
            basename = &#39;figure&#39;
        # Prep save dir
        sdir = rc.dirs.data / Path(script).stem
        os.makedirs(sdir, exist_ok=True)
        # Set state
        self.fname = sdir + basename
        self.n     = n
        self.ext   = ext

    @property
    def fullname(self):
        f = self.fname            # Abbrev
        if self.n &gt;= 0:           # If indexing:
            f += &#39;_n%d&#39; % self.n  # Add index
        f += self.ext             # Add extension
        return f

    def save(self):
        f = self.fullname           # Abbrev
        print(&#34;Saving fig to:&#34;, f)  # Print
        plt.savefig(f)              # Save
        if self.n &gt;= 0:             # If indexing:
            self.n += 1                 # Increment
            plt.pause(0.1)              # For safety</code></pre>
</details>
<h3>Ancestors</h3>
<ul class="hlist">
<li>struct_tools.NicePrint</li>
</ul>
<h3>Instance variables</h3>
<dl>
<dt id="dapper.tools.viz.FigSaver.fullname"><code class="name">var <span class="ident">fullname</span></code></dt>
<dd>
<div class="desc"></div>
<details class="source">
<summary>
<span>Expand source code</span>
<<<<<<< HEAD
<a href="https://github.com/nansencenter/DAPPER/blob/4e5b2322f1396e26843e7c93d3dd4f6b93bdd55f/dapper/tools/viz.py#L718-L724" class="git-link">Browse git</a>
=======
<a href="https://github.com/nansencenter/DAPPER/blob/master/dapper/tools/viz.py#L710-L716" class="git-link">Browse git</a>
>>>>>>> upstream/dev1
</summary>
<pre><code class="python">@property
def fullname(self):
    f = self.fname            # Abbrev
    if self.n &gt;= 0:           # If indexing:
        f += &#39;_n%d&#39; % self.n  # Add index
    f += self.ext             # Add extension
    return f</code></pre>
</details>
</dd>
</dl>
<h3>Methods</h3>
<dl>
<dt id="dapper.tools.viz.FigSaver.save"><code class="name flex">
<span>def <span class="ident">save</span></span>(<span>self)</span>
</code></dt>
<dd>
<div class="desc"></div>
<details class="source">
<summary>
<span>Expand source code</span>
<<<<<<< HEAD
<a href="https://github.com/nansencenter/DAPPER/blob/4e5b2322f1396e26843e7c93d3dd4f6b93bdd55f/dapper/tools/viz.py#L726-L732" class="git-link">Browse git</a>
=======
<a href="https://github.com/nansencenter/DAPPER/blob/master/dapper/tools/viz.py#L718-L724" class="git-link">Browse git</a>
>>>>>>> upstream/dev1
</summary>
<pre><code class="python">def save(self):
    f = self.fullname           # Abbrev
    print(&#34;Saving fig to:&#34;, f)  # Print
    plt.savefig(f)              # Save
    if self.n &gt;= 0:             # If indexing:
        self.n += 1                 # Increment
        plt.pause(0.1)              # For safety</code></pre>
</details>
</dd>
</dl>
</dd>
</dl>
=======
>>>>>>> 039f1625
</section>
</article>
<nav id="sidebar">
<header>
<a class="homelink" rel="home" title="DAPPER" href="https://nansencenter.github.io/DAPPER">
<img src="https://raw.githubusercontent.com/nansencenter/DAPPER/master/docs/imgs/logo_wtxt.png" alt="">
<!-- can add style="width:200px;" to img -->
</a>
</header>
<div class="gcse-search" style="height: 70px"
data-as_oq="inurl:github.com/nansencenter/DAPPER site:DAPPER.github.io"
data-gaCategoryParameter="dapper.tools.viz">
</div>
<h1>Index</h1>
<div class="toc">
<ul></ul>
</div>
<ul id="index">
<li><h3>Super-module</h3>
<ul>
<li><code><a title="dapper.tools" href="index.html">dapper.tools</a></code></li>
</ul>
</li>
<li><h3><a href="#header-functions">Functions</a></h3>
<ul class="">
<li><code><a title="dapper.tools.viz.setup_wrapping" href="#dapper.tools.viz.setup_wrapping">setup_wrapping</a></code></li>
<li><code><a title="dapper.tools.viz.amplitude_animation" href="#dapper.tools.viz.amplitude_animation">amplitude_animation</a></code></li>
<li><code><a title="dapper.tools.viz.adjust_position" href="#dapper.tools.viz.adjust_position">adjust_position</a></code></li>
<li><code><a title="dapper.tools.viz.xtrema" href="#dapper.tools.viz.xtrema">xtrema</a></code></li>
<li><code><a title="dapper.tools.viz.stretch" href="#dapper.tools.viz.stretch">stretch</a></code></li>
<li><code><a title="dapper.tools.viz.set_ilim" href="#dapper.tools.viz.set_ilim">set_ilim</a></code></li>
<li><code><a title="dapper.tools.viz.estimate_good_plot_length" href="#dapper.tools.viz.estimate_good_plot_length">estimate_good_plot_length</a></code></li>
<li><code><a title="dapper.tools.viz.plot_pause" href="#dapper.tools.viz.plot_pause">plot_pause</a></code></li>
<li><code><a title="dapper.tools.viz.plot_hovmoller" href="#dapper.tools.viz.plot_hovmoller">plot_hovmoller</a></code></li>
<li><code><a title="dapper.tools.viz.integer_hist" href="#dapper.tools.viz.integer_hist">integer_hist</a></code></li>
<li><code><a title="dapper.tools.viz.not_available_text" href="#dapper.tools.viz.not_available_text">not_available_text</a></code></li>
<li><code><a title="dapper.tools.viz.plot_err_components" href="#dapper.tools.viz.plot_err_components">plot_err_components</a></code></li>
<li><code><a title="dapper.tools.viz.plot_rank_histogram" href="#dapper.tools.viz.plot_rank_histogram">plot_rank_histogram</a></code></li>
<li><code><a title="dapper.tools.viz.adjustable_box_or_forced" href="#dapper.tools.viz.adjustable_box_or_forced">adjustable_box_or_forced</a></code></li>
<li><code><a title="dapper.tools.viz.axis_scale_by_array" href="#dapper.tools.viz.axis_scale_by_array">axis_scale_by_array</a></code></li>
</ul>
</li>
</ul>
</nav>
</main>
<footer id="footer">
<p>Generated by <a href="https://pdoc3.github.io/pdoc"><cite>pdoc</cite> 0.9.2</a>.</p>
</footer>
</body>
</html><|MERGE_RESOLUTION|>--- conflicted
+++ resolved
@@ -40,15 +40,7 @@
 <details class="source">
 <summary>
 <span>Expand source code</span>
-<<<<<<< HEAD
-<<<<<<< HEAD
-<a href="https://github.com/nansencenter/DAPPER/blob/4e5b2322f1396e26843e7c93d3dd4f6b93bdd55f/dapper/tools/viz.py#L0-L823" class="git-link">Browse git</a>
-=======
-<a href="https://github.com/nansencenter/DAPPER/blob/master/dapper/tools/viz.py#L0-L812" class="git-link">Browse git</a>
->>>>>>> upstream/dev1
-=======
 <a href="https://github.com/nansencenter/DAPPER/blob/master/dapper/tools/viz.py#L0-L390" class="git-link">Browse git</a>
->>>>>>> 039f1625
 </summary>
 <pre><code class="python">&#34;&#34;&#34;Tools for plotting.&#34;&#34;&#34;
 
@@ -464,15 +456,7 @@
 <details class="source">
 <summary>
 <span>Expand source code</span>
-<<<<<<< HEAD
-<<<<<<< HEAD
-<a href="https://github.com/nansencenter/DAPPER/blob/4e5b2322f1396e26843e7c93d3dd4f6b93bdd55f/dapper/tools/viz.py#L32-L61" class="git-link">Browse git</a>
-=======
-<a href="https://github.com/nansencenter/DAPPER/blob/master/dapper/tools/viz.py#L32-L61" class="git-link">Browse git</a>
->>>>>>> upstream/dev1
-=======
 <a href="https://github.com/nansencenter/DAPPER/blob/master/dapper/tools/viz.py#L20-L49" class="git-link">Browse git</a>
->>>>>>> 039f1625
 </summary>
 <pre><code class="python">def setup_wrapping(M, periodicity=None):
     &#34;&#34;&#34;Make state indices representative for periodic system.
@@ -514,15 +498,7 @@
 <details class="source">
 <summary>
 <span>Expand source code</span>
-<<<<<<< HEAD
-<<<<<<< HEAD
-<a href="https://github.com/nansencenter/DAPPER/blob/4e5b2322f1396e26843e7c93d3dd4f6b93bdd55f/dapper/tools/viz.py#L64-L95" class="git-link">Browse git</a>
-=======
-<a href="https://github.com/nansencenter/DAPPER/blob/master/dapper/tools/viz.py#L64-L95" class="git-link">Browse git</a>
->>>>>>> upstream/dev1
-=======
 <a href="https://github.com/nansencenter/DAPPER/blob/master/dapper/tools/viz.py#L52-L83" class="git-link">Browse git</a>
->>>>>>> 039f1625
 </summary>
 <pre><code class="python">def amplitude_animation(EE, dt=None, interval=1,
                         periodicity=None, blit=True,
@@ -567,15 +543,7 @@
 <details class="source">
 <summary>
 <span>Expand source code</span>
-<<<<<<< HEAD
-<<<<<<< HEAD
-<a href="https://github.com/nansencenter/DAPPER/blob/4e5b2322f1396e26843e7c93d3dd4f6b93bdd55f/dapper/tools/viz.py#L98-L117" class="git-link">Browse git</a>
-=======
-<a href="https://github.com/nansencenter/DAPPER/blob/master/dapper/tools/viz.py#L98-L117" class="git-link">Browse git</a>
->>>>>>> upstream/dev1
-=======
 <a href="https://github.com/nansencenter/DAPPER/blob/master/dapper/tools/viz.py#L86-L105" class="git-link">Browse git</a>
->>>>>>> 039f1625
 </summary>
 <pre><code class="python">def adjust_position(ax, adjust_extent=False, **kwargs):
     &#34;&#34;&#34;Adjust values (add) to get_position().
@@ -607,15 +575,7 @@
 <details class="source">
 <summary>
 <span>Expand source code</span>
-<<<<<<< HEAD
-<<<<<<< HEAD
-<a href="https://github.com/nansencenter/DAPPER/blob/4e5b2322f1396e26843e7c93d3dd4f6b93bdd55f/dapper/tools/viz.py#L120-L123" class="git-link">Browse git</a>
-=======
-<a href="https://github.com/nansencenter/DAPPER/blob/master/dapper/tools/viz.py#L120-L123" class="git-link">Browse git</a>
->>>>>>> upstream/dev1
-=======
 <a href="https://github.com/nansencenter/DAPPER/blob/master/dapper/tools/viz.py#L108-L111" class="git-link">Browse git</a>
->>>>>>> 039f1625
 </summary>
 <pre><code class="python">def xtrema(xx, axis=None):
     a = np.nanmin(xx, axis)
@@ -633,15 +593,7 @@
 <details class="source">
 <summary>
 <span>Expand source code</span>
-<<<<<<< HEAD
-<<<<<<< HEAD
-<a href="https://github.com/nansencenter/DAPPER/blob/4e5b2322f1396e26843e7c93d3dd4f6b93bdd55f/dapper/tools/viz.py#L126-L138" class="git-link">Browse git</a>
-=======
-<a href="https://github.com/nansencenter/DAPPER/blob/master/dapper/tools/viz.py#L126-L138" class="git-link">Browse git</a>
->>>>>>> upstream/dev1
-=======
 <a href="https://github.com/nansencenter/DAPPER/blob/master/dapper/tools/viz.py#L114-L126" class="git-link">Browse git</a>
->>>>>>> 039f1625
 </summary>
 <pre><code class="python">def stretch(a, b, factor=1, int_=False):
     &#34;&#34;&#34;Stretch distance `a-b` by factor.
@@ -666,15 +618,7 @@
 <details class="source">
 <summary>
 <span>Expand source code</span>
-<<<<<<< HEAD
-<<<<<<< HEAD
-<a href="https://github.com/nansencenter/DAPPER/blob/4e5b2322f1396e26843e7c93d3dd4f6b93bdd55f/dapper/tools/viz.py#L141-L148" class="git-link">Browse git</a>
-=======
-<a href="https://github.com/nansencenter/DAPPER/blob/master/dapper/tools/viz.py#L141-L148" class="git-link">Browse git</a>
->>>>>>> upstream/dev1
-=======
 <a href="https://github.com/nansencenter/DAPPER/blob/master/dapper/tools/viz.py#L129-L136" class="git-link">Browse git</a>
->>>>>>> 039f1625
 </summary>
 <pre><code class="python">def set_ilim(ax, i, Min=None, Max=None):
     &#34;&#34;&#34;Set bounds on axis i.&#34;&#34;&#34;
@@ -699,15 +643,7 @@
 <details class="source">
 <summary>
 <span>Expand source code</span>
-<<<<<<< HEAD
-<<<<<<< HEAD
-<a href="https://github.com/nansencenter/DAPPER/blob/4e5b2322f1396e26843e7c93d3dd4f6b93bdd55f/dapper/tools/viz.py#L154-L184" class="git-link">Browse git</a>
-=======
-<a href="https://github.com/nansencenter/DAPPER/blob/master/dapper/tools/viz.py#L154-L184" class="git-link">Browse git</a>
->>>>>>> upstream/dev1
-=======
 <a href="https://github.com/nansencenter/DAPPER/blob/master/dapper/tools/viz.py#L139-L173" class="git-link">Browse git</a>
->>>>>>> 039f1625
 </summary>
 <pre><code class="python">def estimate_good_plot_length(xx, chrono=None, mult=100):
     &#34;&#34;&#34;Estimate good length for plotting stuff.
@@ -756,15 +692,7 @@
 <details class="source">
 <summary>
 <span>Expand source code</span>
-<<<<<<< HEAD
-<<<<<<< HEAD
-<a href="https://github.com/nansencenter/DAPPER/blob/4e5b2322f1396e26843e7c93d3dd4f6b93bdd55f/dapper/tools/viz.py#L187-L227" class="git-link">Browse git</a>
-=======
-<a href="https://github.com/nansencenter/DAPPER/blob/master/dapper/tools/viz.py#L187-L227" class="git-link">Browse git</a>
->>>>>>> upstream/dev1
-=======
 <a href="https://github.com/nansencenter/DAPPER/blob/master/dapper/tools/viz.py#L176-L216" class="git-link">Browse git</a>
->>>>>>> 039f1625
 </summary>
 <pre><code class="python">def plot_pause(interval):
     &#34;&#34;&#34;Similar to `plt.pause`, but doesn&#39;t focus window.
@@ -817,15 +745,7 @@
 <details class="source">
 <summary>
 <span>Expand source code</span>
-<<<<<<< HEAD
-<<<<<<< HEAD
-<a href="https://github.com/nansencenter/DAPPER/blob/4e5b2322f1396e26843e7c93d3dd4f6b93bdd55f/dapper/tools/viz.py#L230-L254" class="git-link">Browse git</a>
-=======
-<a href="https://github.com/nansencenter/DAPPER/blob/master/dapper/tools/viz.py#L230-L252" class="git-link">Browse git</a>
->>>>>>> upstream/dev1
-=======
 <a href="https://github.com/nansencenter/DAPPER/blob/master/dapper/tools/viz.py#L219-L241" class="git-link">Browse git</a>
->>>>>>> 039f1625
 </summary>
 <pre><code class="python">def plot_hovmoller(xx, chrono=None, **kwargs):
     &#34;&#34;&#34;Plot Hovmöller diagram.&#34;&#34;&#34;
@@ -860,15 +780,7 @@
 <details class="source">
 <summary>
 <span>Expand source code</span>
-<<<<<<< HEAD
-<<<<<<< HEAD
-<a href="https://github.com/nansencenter/DAPPER/blob/4e5b2322f1396e26843e7c93d3dd4f6b93bdd55f/dapper/tools/viz.py#L257-L262" class="git-link">Browse git</a>
-=======
-<a href="https://github.com/nansencenter/DAPPER/blob/master/dapper/tools/viz.py#L255-L260" class="git-link">Browse git</a>
->>>>>>> upstream/dev1
-=======
 <a href="https://github.com/nansencenter/DAPPER/blob/master/dapper/tools/viz.py#L244-L249" class="git-link">Browse git</a>
->>>>>>> 039f1625
 </summary>
 <pre><code class="python">def integer_hist(E, N, centrd=False, weights=None, **kwargs):
     &#34;&#34;&#34;Histogram for integers.&#34;&#34;&#34;
@@ -886,15 +798,7 @@
 <details class="source">
 <summary>
 <span>Expand source code</span>
-<<<<<<< HEAD
-<<<<<<< HEAD
-<a href="https://github.com/nansencenter/DAPPER/blob/4e5b2322f1396e26843e7c93d3dd4f6b93bdd55f/dapper/tools/viz.py#L265-L274" class="git-link">Browse git</a>
-=======
-<a href="https://github.com/nansencenter/DAPPER/blob/master/dapper/tools/viz.py#L263-L272" class="git-link">Browse git</a>
->>>>>>> upstream/dev1
-=======
 <a href="https://github.com/nansencenter/DAPPER/blob/master/dapper/tools/viz.py#L252-L261" class="git-link">Browse git</a>
->>>>>>> 039f1625
 </summary>
 <pre><code class="python">def not_available_text(ax, txt=None, fs=20):
     if txt is None:
@@ -926,15 +830,7 @@
 <details class="source">
 <summary>
 <span>Expand source code</span>
-<<<<<<< HEAD
-<<<<<<< HEAD
-<a href="https://github.com/nansencenter/DAPPER/blob/4e5b2322f1396e26843e7c93d3dd4f6b93bdd55f/dapper/tools/viz.py#L277-L334" class="git-link">Browse git</a>
-=======
-<a href="https://github.com/nansencenter/DAPPER/blob/master/dapper/tools/viz.py#L275-L332" class="git-link">Browse git</a>
->>>>>>> upstream/dev1
-=======
 <a href="https://github.com/nansencenter/DAPPER/blob/master/dapper/tools/viz.py#L264-L321" class="git-link">Browse git</a>
->>>>>>> 039f1625
 </summary>
 <pre><code class="python">def plot_err_components(stats):
     &#34;&#34;&#34;Plot components of the error.
@@ -1004,15 +900,7 @@
 <details class="source">
 <summary>
 <span>Expand source code</span>
-<<<<<<< HEAD
-<<<<<<< HEAD
-<a href="https://github.com/nansencenter/DAPPER/blob/4e5b2322f1396e26843e7c93d3dd4f6b93bdd55f/dapper/tools/viz.py#L337-L374" class="git-link">Browse git</a>
-=======
-<a href="https://github.com/nansencenter/DAPPER/blob/master/dapper/tools/viz.py#L335-L372" class="git-link">Browse git</a>
->>>>>>> upstream/dev1
-=======
 <a href="https://github.com/nansencenter/DAPPER/blob/master/dapper/tools/viz.py#L324-L361" class="git-link">Browse git</a>
->>>>>>> 039f1625
 </summary>
 <pre><code class="python">def plot_rank_histogram(stats):
     chrono = stats.HMM.t
@@ -1062,15 +950,7 @@
 <details class="source">
 <summary>
 <span>Expand source code</span>
-<<<<<<< HEAD
-<<<<<<< HEAD
-<a href="https://github.com/nansencenter/DAPPER/blob/4e5b2322f1396e26843e7c93d3dd4f6b93bdd55f/dapper/tools/viz.py#L377-L380" class="git-link">Browse git</a>
-=======
-<a href="https://github.com/nansencenter/DAPPER/blob/master/dapper/tools/viz.py#L375-L378" class="git-link">Browse git</a>
->>>>>>> upstream/dev1
-=======
 <a href="https://github.com/nansencenter/DAPPER/blob/master/dapper/tools/viz.py#L365-L368" class="git-link">Browse git</a>
->>>>>>> 039f1625
 </summary>
 <pre><code class="python">def adjustable_box_or_forced():
     &#34;&#34;&#34;For set_aspect(), adjustable=&#39;box-forced&#39; replaced by &#39;box&#39; since mpl 2.2.0.&#34;&#34;&#34;
@@ -1078,609 +958,6 @@
     return &#39;box-forced&#39; if pv(mpl.__version__) &lt; pv(&#34;2.2.0&#34;) else &#39;box&#39;</code></pre>
 </details>
 </dd>
-<<<<<<< HEAD
-<dt id="dapper.tools.viz.freshfig"><code class="name flex">
-<span>def <span class="ident">freshfig</span></span>(<span>num=None, figsize=None, *args, **kwargs)</span>
-</code></dt>
-<dd>
-<div class="desc"><p>Create/clear figure.</p>
-<p>Similar to::</p>
-<p>fig, ax = suplots(<em>args,</em>*kwargs)</p>
-<p>With the modification that:</p>
-<ul>
-<li>If the figure does not exist: create it.
-This allows for figure sizing &ndash; even with mpl backend MacOS.
-Also place figure.</li>
-<li>Otherwise: clear figure.
-Avoids closing/opening so as to keep pos and size.</li>
-</ul></div>
-<details class="source">
-<summary>
-<span>Expand source code</span>
-<<<<<<< HEAD
-<a href="https://github.com/nansencenter/DAPPER/blob/4e5b2322f1396e26843e7c93d3dd4f6b93bdd55f/dapper/tools/viz.py#L383-L413" class="git-link">Browse git</a>
-=======
-<a href="https://github.com/nansencenter/DAPPER/blob/master/dapper/tools/viz.py#L381-L411" class="git-link">Browse git</a>
->>>>>>> upstream/dev1
-</summary>
-<pre><code class="python">def freshfig(num=None, figsize=None, *args, **kwargs):
-    &#34;&#34;&#34;Create/clear figure.
-
-    Similar to::
-
-      fig, ax = suplots(*args,**kwargs)
-
-    With the modification that:
-
-    - If the figure does not exist: create it.
-      This allows for figure sizing -- even with mpl backend MacOS.
-      Also place figure.
-    - Otherwise: clear figure.
-      Avoids closing/opening so as to keep pos and size.
-    &#34;&#34;&#34;
-    exists = plt.fignum_exists(num)
-
-    fig = plt.figure(num=num, figsize=figsize)
-
-    # Deal with warning bug
-    # https://github.com/matplotlib/matplotlib/issues/9970
-    with warnings.catch_warnings():
-        warnings.simplefilter(&#34;ignore&#34;, category=UserWarning)
-        fig.clf()
-
-    loc = kwargs.pop(&#39;loc&#39;, None)
-    if not exists and loc:
-        fig_place(loc, fig)
-
-    _, ax = plt.subplots(num=fig.number, *args, **kwargs)
-    return fig, ax</code></pre>
-</details>
-</dd>
-<dt id="dapper.tools.viz.show_figs"><code class="name flex">
-<span>def <span class="ident">show_figs</span></span>(<span>fignums=None)</span>
-</code></dt>
-<dd>
-<div class="desc"><p>Move all fig windows to top</p></div>
-<details class="source">
-<summary>
-<span>Expand source code</span>
-<<<<<<< HEAD
-<a href="https://github.com/nansencenter/DAPPER/blob/4e5b2322f1396e26843e7c93d3dd4f6b93bdd55f/dapper/tools/viz.py#L416-L428" class="git-link">Browse git</a>
-=======
-<a href="https://github.com/nansencenter/DAPPER/blob/master/dapper/tools/viz.py#L414-L426" class="git-link">Browse git</a>
->>>>>>> upstream/dev1
-</summary>
-<pre><code class="python">def show_figs(fignums=None):
-    &#34;&#34;&#34;Move all fig windows to top&#34;&#34;&#34;
-    if fignums is None:
-        fignums = plt.get_fignums()
-    try:
-        fignums = list(fignums)
-    except: # noqa
-        fignums = [fignums]
-    for f in fignums:
-        plt.figure(f)
-        fmw = plt.get_current_fig_manager().window
-        fmw.attributes(&#39;-topmost&#39;, 1)  # Bring to front, but
-        fmw.attributes(&#39;-topmost&#39;, 0)  # don&#39;t keep in front</code></pre>
-</details>
-</dd>
-<dt id="dapper.tools.viz.get_fig"><code class="name flex">
-<span>def <span class="ident">get_fig</span></span>(<span>fignum=None)</span>
-</code></dt>
-<dd>
-<div class="desc"><p>Get/validate fig handle</p></div>
-<details class="source">
-<summary>
-<span>Expand source code</span>
-<<<<<<< HEAD
-<a href="https://github.com/nansencenter/DAPPER/blob/4e5b2322f1396e26843e7c93d3dd4f6b93bdd55f/dapper/tools/viz.py#L431-L438" class="git-link">Browse git</a>
-=======
-<a href="https://github.com/nansencenter/DAPPER/blob/master/dapper/tools/viz.py#L429-L436" class="git-link">Browse git</a>
->>>>>>> upstream/dev1
-</summary>
-<pre><code class="python">def get_fig(fignum=None):
-    &#34;&#34;&#34;Get/validate fig handle&#34;&#34;&#34;
-    if fignum is None:
-        return plt.gcf()
-    elif isinstance(fignum, mpl.figure.Figure):
-        return fignum
-    else:
-        return plt.figure(fignum)</code></pre>
-</details>
-</dd>
-<dt id="dapper.tools.viz.get_fmw"><code class="name flex">
-<span>def <span class="ident">get_fmw</span></span>(<span>fignum=None)</span>
-</code></dt>
-<dd>
-<div class="desc"></div>
-<details class="source">
-<summary>
-<span>Expand source code</span>
-<<<<<<< HEAD
-<a href="https://github.com/nansencenter/DAPPER/blob/4e5b2322f1396e26843e7c93d3dd4f6b93bdd55f/dapper/tools/viz.py#L441-L445" class="git-link">Browse git</a>
-=======
-<a href="https://github.com/nansencenter/DAPPER/blob/master/dapper/tools/viz.py#L439-L443" class="git-link">Browse git</a>
->>>>>>> upstream/dev1
-</summary>
-<pre><code class="python">def get_fmw(fignum=None):
-    fig = get_fig(fignum)
-    fmw = fig.canvas.manager.window
-    # fmw = plt.get_current_fig_manager().window
-    return fmw</code></pre>
-</details>
-</dd>
-<dt id="dapper.tools.viz.get_screen_size"><code class="name flex">
-<span>def <span class="ident">get_screen_size</span></span>(<span>)</span>
-</code></dt>
-<dd>
-<div class="desc"><p>Get <strong>available</strong> screen size/resolution.</p></div>
-<details class="source">
-<summary>
-<span>Expand source code</span>
-<<<<<<< HEAD
-<a href="https://github.com/nansencenter/DAPPER/blob/4e5b2322f1396e26843e7c93d3dd4f6b93bdd55f/dapper/tools/viz.py#L448-L472" class="git-link">Browse git</a>
-=======
-<a href="https://github.com/nansencenter/DAPPER/blob/master/dapper/tools/viz.py#L446-L470" class="git-link">Browse git</a>
->>>>>>> upstream/dev1
-</summary>
-<pre><code class="python">def get_screen_size():
-    &#34;&#34;&#34;Get **available** screen size/resolution.&#34;&#34;&#34;
-    if mpl.get_backend().startswith(&#39;Qt&#39;):
-        # Inspired by spyder/widgets/shortcutssummary.py
-        from qtpy.QtWidgets import QDesktopWidget  # noqa
-        widget = QDesktopWidget()
-        sg = widget.availableGeometry(widget.primaryScreen())
-        x0 = sg.x()
-        y0 = sg.y()
-        w0 = sg.width()
-        h0 = sg.height()
-    elif mpl.get_backend() == &#34;TkAgg&#34;:
-        # https://stackoverflow.com/a/42951711/38281
-        window = plt.get_current_fig_manager().window
-        x0, y0 = 0, 0
-        w0, h0 = window.wm_maxsize()
-        # h = window.winfo_screenheight()
-        # w = window.winfo_screenwidth()
-    else:
-        # Mac Retina Early 2013
-        x0 = 0
-        y0 = 23
-        w0 = 1280
-        h0 = 773
-    return x0, y0, w0, h0</code></pre>
-</details>
-</dd>
-<dt id="dapper.tools.viz.fig_rel_geometry"><code class="name flex">
-<span>def <span class="ident">fig_rel_geometry</span></span>(<span>fignum=None, x=None, y=None, w=None, h=None)</span>
-</code></dt>
-<dd>
-<div class="desc"><p>Place figure on screen, in coordinates relative (between 0 and 1).</p></div>
-<details class="source">
-<summary>
-<span>Expand source code</span>
-<<<<<<< HEAD
-<a href="https://github.com/nansencenter/DAPPER/blob/4e5b2322f1396e26843e7c93d3dd4f6b93bdd55f/dapper/tools/viz.py#L475-L503" class="git-link">Browse git</a>
-=======
-<a href="https://github.com/nansencenter/DAPPER/blob/master/dapper/tools/viz.py#L473-L501" class="git-link">Browse git</a>
->>>>>>> upstream/dev1
-</summary>
-<pre><code class="python">def fig_rel_geometry(fignum=None, x=None, y=None, w=None, h=None):
-    &#34;&#34;&#34;Place figure on screen, in coordinates relative (between 0 and 1).&#34;&#34;&#34;
-    try:
-        fmw = get_fmw(fignum)
-    except AttributeError:
-        return  # do nothing
-
-    x0, y0, w0, h0 = get_screen_size()
-
-    # It seems the window footers are not taken into account
-    # by the geometry settings. Correct for this:
-    footer = 0.028*(h0+y0)
-
-    # Current values (Qt4Agg only!):
-    w = w if w is not None else fmw.width() / w0
-    h = h if h is not None else fmw.height()/h0
-    x = x if x is not None else fmw.x()     / w0
-    y = y if y is not None else fmw.y()     / h0
-
-    x = x0 + x*w0
-    y = y0 + y*h0 + footer
-    w = w*w0
-    h = h*h0 - footer
-
-    try:  # For Qt4Agg/Qt5Agg
-        fmw.setGeometry(x, y, w, h)
-    except: # noqa # For TkAgg
-        geo = f&#34;{int(w)}x{int(h)}+{int(x)}+{int(y)}&#34;
-        fmw.geometry(newGeometry=geo)</code></pre>
-</details>
-</dd>
-<dt id="dapper.tools.viz.fig_place"><code class="name flex">
-<span>def <span class="ident">fig_place</span></span>(<span>loc, fignum=None)</span>
-</code></dt>
-<dd>
-<div class="desc"><p>Place figure on screen.</p>
-<ul>
-<li>loc: string that defines the figures new geometry, given either as</li>
-<li>NW, E, &hellip;</li>
-<li>4 digits (as str or int) to define grid M,N,i,j.</li>
-</ul>
-<p>Example:</p>
-<pre><code class="language-python-repl">&gt;&gt;&gt; N = 3
-&gt;&gt;&gt; for i in 1+arange(N):
-&gt;&gt;&gt;   loc = str(N)*2 + str(i)*2
-&gt;&gt;&gt;   fig_place(loc, i)
-</code></pre></div>
-<details class="source">
-<summary>
-<span>Expand source code</span>
-<<<<<<< HEAD
-<a href="https://github.com/nansencenter/DAPPER/blob/4e5b2322f1396e26843e7c93d3dd4f6b93bdd55f/dapper/tools/viz.py#L506-L561" class="git-link">Browse git</a>
-=======
-<a href="https://github.com/nansencenter/DAPPER/blob/master/dapper/tools/viz.py#L504-L558" class="git-link">Browse git</a>
->>>>>>> upstream/dev1
-</summary>
-<pre><code class="python">def fig_place(loc, fignum=None):
-    &#34;&#34;&#34;Place figure on screen.
-
-    - loc: string that defines the figures new geometry, given either as
-       * NW, E, ...
-       * 4 digits (as str or int) to define grid M,N,i,j.
-
-    Example:
-    &gt;&gt;&gt; N = 3
-    &gt;&gt;&gt; for i in 1+arange(N):
-    &gt;&gt;&gt;   loc = str(N)*2 + str(i)*2
-    &gt;&gt;&gt;   fig_place(loc, i)
-    &#34;&#34;&#34;
-    # NB: Experimental. Fails on some systems/backends.
-    if not rc.place_figs:
-        return
-
-    loc = str(loc)
-    loc = loc.replace(&#34;,&#34;, &#34;&#34;)
-    if not loc[:4].isnumeric():
-        if loc.startswith(&#39;NW&#39;):
-            loc = &#39;2211&#39;
-        elif loc.startswith(&#39;SW&#39;):
-            loc = &#39;2221&#39;
-        elif loc.startswith(&#39;NE&#39;):
-            loc = &#39;2212&#39;
-        elif loc.startswith(&#39;SE&#39;):
-            loc = &#39;2222&#39;
-        elif loc.startswith(&#39;W&#39;):
-            loc = &#39;1211&#39;
-        elif loc.startswith(&#39;E&#39;):
-            loc = &#39;1212&#39;
-        elif loc.startswith(&#39;S&#39;):
-            loc = &#39;2121&#39;
-        elif loc.startswith(&#39;N&#39;):
-            loc = &#39;2111&#39;
-
-    # Split digits
-    M, N = int(loc[0]), int(loc[1])
-    if loc[3] == &#39;-&#39;:
-        i1, i2 = int(loc[2]), int(loc[4])
-    else:
-        i1, i2 = int(loc[2]), int(loc[2])
-    if loc[-2] == &#39;-&#39;:
-        j1, j2 = int(loc[-3]), int(loc[-1])
-    else:
-        j1, j2 = int(loc[-1]), int(loc[-1])
-    # Validate
-    assert M &gt;= i2 &gt;= i1 &gt; 0, &#34;The specified col index is invalid.&#34;
-    assert N &gt;= j2 &gt;= j1 &gt; 0, &#34;The specified row index is invalid.&#34;
-
-    # Place
-    di = i2-i1+1
-    dj = j2-j1+1
-    fig_rel_geometry(fignum, (j1-1)/N, (i1-1)/M, dj/N, di/M)</code></pre>
-</details>
-</dd>
-<dt id="dapper.tools.viz.autoscale_based_on"><code class="name flex">
-<span>def <span class="ident">autoscale_based_on</span></span>(<span>ax, line_handles)</span>
-</code></dt>
-<dd>
-<div class="desc"><p>Autoscale axis based (only) on line_handles.</p></div>
-<details class="source">
-<summary>
-<span>Expand source code</span>
-<<<<<<< HEAD
-<a href="https://github.com/nansencenter/DAPPER/blob/4e5b2322f1396e26843e7c93d3dd4f6b93bdd55f/dapper/tools/viz.py#L567-L573" class="git-link">Browse git</a>
-=======
-<a href="https://github.com/nansencenter/DAPPER/blob/master/dapper/tools/viz.py#L564-L570" class="git-link">Browse git</a>
->>>>>>> upstream/dev1
-</summary>
-<pre><code class="python">def autoscale_based_on(ax, line_handles):
-    &#34;&#34;&#34;Autoscale axis based (only) on line_handles.&#34;&#34;&#34;
-    ax.dataLim = mtransforms.Bbox.unit()
-    for iL, lh in enumerate(line_handles):
-        xy = np.vstack(lh.get_data()).T
-        ax.dataLim.update_from_data_xy(xy, ignore=(iL == 0))
-    ax.autoscale_view()</code></pre>
-</details>
-</dd>
-<dt id="dapper.tools.viz.toggle_lines"><code class="name flex">
-<span>def <span class="ident">toggle_lines</span></span>(<span>ax=None, autoscl=True, numbering=False, txtwidth=15, txtsize=None, state=None)</span>
-</code></dt>
-<dd>
-<div class="desc"><p>Make checkbuttons to toggle visibility of each line in current plot.</p>
-<ul>
-<li><code>autoscl</code>
-: Rescale axis limits as required by currently visible lines.</li>
-<li><code>numbering</code>: Add numbering to labels.</li>
-<li><code>txtwidth</code> : Wrap labels to this length.</li>
-</ul>
-<p>State of checkboxes can be inquired by</p>
-<pre><code class="language-python-repl">&gt;&gt;&gt; OnOff = [lh.get_visible() for lh in
-...          ax.findobj(lambda x: isinstance(x,mpl.lines.Line2D))[::2]]
-</code></pre></div>
-<details class="source">
-<summary>
-<span>Expand source code</span>
-<<<<<<< HEAD
-<a href="https://github.com/nansencenter/DAPPER/blob/4e5b2322f1396e26843e7c93d3dd4f6b93bdd55f/dapper/tools/viz.py#L576-L651" class="git-link">Browse git</a>
-=======
-<a href="https://github.com/nansencenter/DAPPER/blob/master/dapper/tools/viz.py#L573-L647" class="git-link">Browse git</a>
->>>>>>> upstream/dev1
-</summary>
-<pre><code class="python">def toggle_lines(ax=None, autoscl=True, numbering=False,
-                 txtwidth=15, txtsize=None, state=None):
-    &#34;&#34;&#34;Make checkbuttons to toggle visibility of each line in current plot.
-
-    - `autoscl`  : Rescale axis limits as required by currently visible lines.
-    - `numbering`: Add numbering to labels.
-    - `txtwidth` : Wrap labels to this length.
-
-    State of checkboxes can be inquired by
-    &gt;&gt;&gt; OnOff = [lh.get_visible() for lh in
-    ...          ax.findobj(lambda x: isinstance(x,mpl.lines.Line2D))[::2]]
-    &#34;&#34;&#34;
-    if ax is None:
-        ax = plt.gca()
-    if txtsize is None:
-        txtsize = mpl.rcParams[&#39;font.size&#39;]
-
-    # Get lines and their properties
-    lines = {&#39;handle&#39;: list(ax.get_lines())}
-    for prop in [&#39;label&#39;, &#39;color&#39;, &#39;visible&#39;]:
-        lines[prop] = [plt.getp(x, prop) for x in lines[&#39;handle&#39;]]
-
-    # Rm those that start with _
-    not_ = [not x.startswith(&#39;_&#39;) for x in lines[&#39;label&#39;]]
-    for prop in lines:
-        lines[prop] = list(itertools.compress(lines[prop], not_))
-    N = len(lines[&#39;handle&#39;])
-
-    # Adjust labels
-    if numbering:
-        lines[&#39;label&#39;] = [str(i)+&#39;: &#39;+x for i, x in enumerate(lines[&#39;label&#39;])]
-    if txtwidth:
-        lines[&#39;label&#39;] = [textwrap.fill(x, width=txtwidth) for x in lines[&#39;label&#39;]]
-
-    # Set state. BUGGY? sometimes causes MPL complaints after clicking boxes
-    if state is not None:
-        state = array(state).astype(bool)
-        lines[&#39;visible&#39;] = state
-        for i, x in enumerate(state):
-            lines[&#39;handle&#39;][i].set_visible(x)
-
-    # Setup buttons
-    # When there&#39;s many, the box-sizing is awful, but difficult to fix.
-    W       = 0.23 * txtwidth/15 * txtsize/10
-    nBreaks = sum(x.count(&#39;\n&#39;) for x in lines[&#39;label&#39;])  # count linebreaks
-    H       = min(1, 0.05*(N+nBreaks))
-    plt.subplots_adjust(left=W+0.12, right=0.97)
-    rax = plt.axes([0.05, 0.5-H/2, W, H])
-    check = CheckButtons(rax, lines[&#39;label&#39;], lines[&#39;visible&#39;])
-
-    # Adjust button style
-    for i in range(N):
-        check.rectangles[i].set(lw=0, facecolor=lines[&#39;color&#39;][i])
-        check.labels[i].set(color=lines[&#39;color&#39;][i])
-        if txtsize:
-            check.labels[i].set(size=txtsize)
-
-    # Callback
-    def toggle_visible(label):
-        ind    = lines[&#39;label&#39;].index(label)
-        handle = lines[&#39;handle&#39;][ind]
-        vs     = not lines[&#39;visible&#39;][ind]
-        handle.set_visible(vs)
-        lines[&#39;visible&#39;][ind] = vs
-        if autoscl:
-            autoscale_based_on(ax, list(itertools.compress(
-                lines[&#39;handle&#39;], lines[&#39;visible&#39;])))
-        plt.draw()
-    check.on_clicked(toggle_visible)
-
-    # Return focus
-    plt.sca(ax)
-
-    # Must return (and be received) so as not to expire.
-    return check</code></pre>
-</details>
-</dd>
-<dt id="dapper.tools.viz.toggle_viz"><code class="name flex">
-<span>def <span class="ident">toggle_viz</span></span>(<span>*handles, prompt=False, legend=False, pause=True)</span>
-</code></dt>
-<dd>
-<div class="desc"><p>Toggle visibility of the graphics with handle handles.</p></div>
-<details class="source">
-<summary>
-<span>Expand source code</span>
-<<<<<<< HEAD
-<a href="https://github.com/nansencenter/DAPPER/blob/4e5b2322f1396e26843e7c93d3dd4f6b93bdd55f/dapper/tools/viz.py#L654-L695" class="git-link">Browse git</a>
-=======
-<a href="https://github.com/nansencenter/DAPPER/blob/master/dapper/tools/viz.py#L650-L690" class="git-link">Browse git</a>
->>>>>>> upstream/dev1
-</summary>
-<pre><code class="python">def toggle_viz(*handles, prompt=False, legend=False, pause=True):
-    &#34;&#34;&#34;Toggle visibility of the graphics with handle handles.&#34;&#34;&#34;
-    are_viz = []
-    for h in handles:
-
-        # Core functionality: turn on/off
-        is_viz = not h.get_visible()
-        h.set_visible(is_viz)
-        are_viz += [is_viz]
-
-        # Legend updating. Basic version: works by
-        #  - setting line&#39;s label (to /&#39;_nolegend_&#39; if off)
-        #  - re-calling legend()
-        if legend:
-            if is_viz:
-                try:
-                    h.set_label(h.actual_label)
-                except AttributeError:
-                    pass
-            else:
-                h.actual_label = h.get_label()
-                h.set_label(&#39;_nolegend_&#39;)
-            # Legend refresh
-            ax = h.axes
-            with warnings.catch_warnings():
-                warnings.simplefilter(&#34;error&#34;, category=UserWarning)
-                try:
-                    ax.legend()
-                except UserWarning:
-                    # If all labels are &#39;_nolabel_&#39; then ax.legend() throws warning,
-                    # and quits before refreshing.
-                    # =&gt; Refresh by creating/rm another legend.
-                    ax.legend(&#39;TMP&#39;).remove()
-
-    # Pause at where used (typically sequentially in script)
-    if prompt:
-        input(&#34;Press &lt;Enter&gt; to continue...&#34;)
-    if pause:
-        plt.pause(0.02)
-
-    return are_viz</code></pre>
-</details>
-</dd>
-<dt id="dapper.tools.viz.nrowcol"><code class="name flex">
-<span>def <span class="ident">nrowcol</span></span>(<span>nTotal, AR=1)</span>
-</code></dt>
-<dd>
-<div class="desc"><p>Return integer nrows and ncols such that nTotal ≈ nrows*ncols.</p></div>
-<details class="source">
-<summary>
-<span>Expand source code</span>
-<<<<<<< HEAD
-<a href="https://github.com/nansencenter/DAPPER/blob/4e5b2322f1396e26843e7c93d3dd4f6b93bdd55f/dapper/tools/viz.py#L735-L739" class="git-link">Browse git</a>
-=======
-<a href="https://github.com/nansencenter/DAPPER/blob/master/dapper/tools/viz.py#L727-L731" class="git-link">Browse git</a>
->>>>>>> upstream/dev1
-</summary>
-<pre><code class="python">def nrowcol(nTotal, AR=1):
-    &#34;&#34;&#34;Return integer nrows and ncols such that nTotal ≈ nrows*ncols.&#34;&#34;&#34;
-    nrows = int(np.floor(np.sqrt(nTotal)/AR))
-    ncols = int(np.ceil(nTotal/nrows))
-    return nrows, ncols</code></pre>
-</details>
-</dd>
-<dt id="dapper.tools.viz.axes_with_marginals"><code class="name flex">
-<span>def <span class="ident">axes_with_marginals</span></span>(<span>n_joint, n_marg, **kwargs)</span>
-</code></dt>
-<dd>
-<div class="desc"><p>Create a joint axis along with two marginal axes.</p>
-<p>Example:</p>
-<pre><code class="language-python-repl">&gt;&gt;&gt; ax_s, ax_x, ax_y = axes_with_marginals(4, 1)
-&gt;&gt;&gt; x, y = np.random.randn(2,500)
-&gt;&gt;&gt; ax_s.scatter(x,y)
-&gt;&gt;&gt; ax_x.hist(x)
-&gt;&gt;&gt; ax_y.hist(y,orientation=&quot;horizontal&quot;)
-</code></pre></div>
-<details class="source">
-<summary>
-<span>Expand source code</span>
-<<<<<<< HEAD
-<a href="https://github.com/nansencenter/DAPPER/blob/4e5b2322f1396e26843e7c93d3dd4f6b93bdd55f/dapper/tools/viz.py#L742-L773" class="git-link">Browse git</a>
-=======
-<a href="https://github.com/nansencenter/DAPPER/blob/master/dapper/tools/viz.py#L734-L763" class="git-link">Browse git</a>
->>>>>>> upstream/dev1
-</summary>
-<pre><code class="python">def axes_with_marginals(n_joint, n_marg, **kwargs):
-    &#34;&#34;&#34;Create a joint axis along with two marginal axes.
-
-    Example:
-    &gt;&gt;&gt; ax_s, ax_x, ax_y = axes_with_marginals(4, 1)
-    &gt;&gt;&gt; x, y = np.random.randn(2,500)
-    &gt;&gt;&gt; ax_s.scatter(x,y)
-    &gt;&gt;&gt; ax_x.hist(x)
-    &gt;&gt;&gt; ax_y.hist(y,orientation=&#34;horizontal&#34;)
-    &#34;&#34;&#34;
-    N = n_joint + n_marg
-
-    # Method 1
-    # fig, ((ax_s, ax_y), (ax_x, _)) = plt.subplots(2,2,num=plt.gcf().number,
-    # sharex=&#39;col&#39;,sharey=&#39;row&#39;,gridspec_kw={
-    #     &#39;height_ratios&#39;:[n_joint,n_marg],
-    #     &#39;width_ratios&#39; :[n_joint,n_marg]})
-    # _.set_visible(False) # Actually removing would bug the axis ticks etc.
-
-    # Method 2
-    gs   = GridSpec(N, N, **kwargs)
-    fig  = plt.gcf()
-    ax_s = fig.add_subplot(gs[n_marg:N, 0:n_joint])
-    ax_x = fig.add_subplot(gs[0:n_marg, 0:n_joint], sharex=ax_s)
-    ax_y = fig.add_subplot(gs[n_marg:N, n_joint:N], sharey=ax_s)
-    # Cannot delete ticks coz axis are shared
-    plt.setp(ax_x.get_xticklabels(), visible=False)
-    plt.setp(ax_y.get_yticklabels(), visible=False)
-
-    return ax_s, ax_x, ax_y</code></pre>
-</details>
-</dd>
-<dt id="dapper.tools.viz.cov_ellipse"><code class="name flex">
-<span>def <span class="ident">cov_ellipse</span></span>(<span>ax, mu, sigma, **kwargs)</span>
-</code></dt>
-<dd>
-<div class="desc"><p>Draw ellipse corresponding to (Gaussian) 1-sigma countour of cov matrix.</p>
-<p><a href="https://stackoverflow.com/q/17952171">Inspiration</a></p>
-<p>Example:</p>
-<pre><code class="language-python-repl">&gt;&gt;&gt; ellipse = cov_ellipse(ax, y, R,
-&gt;&gt;&gt;           facecolor='none', edgecolor='y',lw=4,label='$1\\sigma$')
-</code></pre></div>
-<details class="source">
-<summary>
-<span>Expand source code</span>
-<<<<<<< HEAD
-<a href="https://github.com/nansencenter/DAPPER/blob/4e5b2322f1396e26843e7c93d3dd4f6b93bdd55f/dapper/tools/viz.py#L776-L802" class="git-link">Browse git</a>
-=======
-<a href="https://github.com/nansencenter/DAPPER/blob/master/dapper/tools/viz.py#L766-L790" class="git-link">Browse git</a>
->>>>>>> upstream/dev1
-</summary>
-<pre><code class="python">def cov_ellipse(ax, mu, sigma, **kwargs):
-    r&#34;&#34;&#34;Draw ellipse corresponding to (Gaussian) 1-sigma countour of cov matrix.
-
-    [Inspiration](https://stackoverflow.com/q/17952171)
-
-    Example:
-    &gt;&gt;&gt; ellipse = cov_ellipse(ax, y, R,
-    &gt;&gt;&gt;           facecolor=&#39;none&#39;, edgecolor=&#39;y&#39;,lw=4,label=&#39;$1\\sigma$&#39;)
-    &#34;&#34;&#34;
-    # Cov --&gt; Width, Height, Theta
-    vals, vecs = sla.eigh(sigma)
-    x, y       = vecs[:, -1]  # x-y components of largest (last) eigenvector
-    theta      = np.degrees(np.arctan2(y, x))
-    theta      = theta % 180
-
-    h, w       = 2 * np.sqrt(vals.clip(0))
-
-    # Get artist
-    e = Ellipse(mu, w, h, theta, **kwargs)
-
-    ax.add_patch(e)
-    e.set_clip_box(ax.bbox)  # why is this necessary?
-
-    # Return artist
-    return e</code></pre>
-</details>
-</dd>
-=======
->>>>>>> 039f1625
 <dt id="dapper.tools.viz.axis_scale_by_array"><code class="name flex">
 <span>def <span class="ident">axis_scale_by_array</span></span>(<span>ax, arr, axis='y', nbins=3)</span>
 </code></dt>
@@ -1690,15 +967,7 @@
 <details class="source">
 <summary>
 <span>Expand source code</span>
-<<<<<<< HEAD
-<<<<<<< HEAD
-<a href="https://github.com/nansencenter/DAPPER/blob/4e5b2322f1396e26843e7c93d3dd4f6b93bdd55f/dapper/tools/viz.py#L805-L824" class="git-link">Browse git</a>
-=======
-<a href="https://github.com/nansencenter/DAPPER/blob/master/dapper/tools/viz.py#L793-L813" class="git-link">Browse git</a>
->>>>>>> upstream/dev1
-=======
 <a href="https://github.com/nansencenter/DAPPER/blob/master/dapper/tools/viz.py#L371-L391" class="git-link">Browse git</a>
->>>>>>> 039f1625
 </summary>
 <pre><code class="python">def axis_scale_by_array(ax, arr, axis=&#39;y&#39;, nbins=3):
     &#34;&#34;&#34;Scale axis so that the arr entries appear equidistant.
@@ -1726,115 +995,6 @@
 </dl>
 </section>
 <section>
-<<<<<<< HEAD
-<h2 class="section-title" id="header-classes">Classes</h2>
-<dl>
-<dt id="dapper.tools.viz.FigSaver"><code class="flex name class">
-<span>class <span class="ident">FigSaver</span></span>
-<span>(</span><span>script=None, basename=None, n=-1, ext='.pdf')</span>
-</code></dt>
-<dd>
-<div class="desc"><p>Simplify exporting a figure, especially when it's part of a series.</p></div>
-<details class="source">
-<summary>
-<span>Expand source code</span>
-<<<<<<< HEAD
-<a href="https://github.com/nansencenter/DAPPER/blob/4e5b2322f1396e26843e7c93d3dd4f6b93bdd55f/dapper/tools/viz.py#L698-L732" class="git-link">Browse git</a>
-=======
-<a href="https://github.com/nansencenter/DAPPER/blob/master/dapper/tools/viz.py#L693-L724" class="git-link">Browse git</a>
->>>>>>> upstream/dev1
-</summary>
-<pre><code class="python">class FigSaver(NicePrint):
-    &#34;&#34;&#34;Simplify exporting a figure, especially when it&#39;s part of a series.&#34;&#34;&#34;
-
-    def __init__(self, script=None, basename=None, n=-1, ext=&#39;.pdf&#39;):
-        # Defaults
-        if script is None:  # Get __file__ of caller
-            script = inspect.getfile(inspect.stack()[1][0])
-        if basename is None:
-            basename = &#39;figure&#39;
-        # Prep save dir
-        sdir = rc.dirs.data / Path(script).stem
-        os.makedirs(sdir, exist_ok=True)
-        # Set state
-        self.fname = sdir + basename
-        self.n     = n
-        self.ext   = ext
-
-    @property
-    def fullname(self):
-        f = self.fname            # Abbrev
-        if self.n &gt;= 0:           # If indexing:
-            f += &#39;_n%d&#39; % self.n  # Add index
-        f += self.ext             # Add extension
-        return f
-
-    def save(self):
-        f = self.fullname           # Abbrev
-        print(&#34;Saving fig to:&#34;, f)  # Print
-        plt.savefig(f)              # Save
-        if self.n &gt;= 0:             # If indexing:
-            self.n += 1                 # Increment
-            plt.pause(0.1)              # For safety</code></pre>
-</details>
-<h3>Ancestors</h3>
-<ul class="hlist">
-<li>struct_tools.NicePrint</li>
-</ul>
-<h3>Instance variables</h3>
-<dl>
-<dt id="dapper.tools.viz.FigSaver.fullname"><code class="name">var <span class="ident">fullname</span></code></dt>
-<dd>
-<div class="desc"></div>
-<details class="source">
-<summary>
-<span>Expand source code</span>
-<<<<<<< HEAD
-<a href="https://github.com/nansencenter/DAPPER/blob/4e5b2322f1396e26843e7c93d3dd4f6b93bdd55f/dapper/tools/viz.py#L718-L724" class="git-link">Browse git</a>
-=======
-<a href="https://github.com/nansencenter/DAPPER/blob/master/dapper/tools/viz.py#L710-L716" class="git-link">Browse git</a>
->>>>>>> upstream/dev1
-</summary>
-<pre><code class="python">@property
-def fullname(self):
-    f = self.fname            # Abbrev
-    if self.n &gt;= 0:           # If indexing:
-        f += &#39;_n%d&#39; % self.n  # Add index
-    f += self.ext             # Add extension
-    return f</code></pre>
-</details>
-</dd>
-</dl>
-<h3>Methods</h3>
-<dl>
-<dt id="dapper.tools.viz.FigSaver.save"><code class="name flex">
-<span>def <span class="ident">save</span></span>(<span>self)</span>
-</code></dt>
-<dd>
-<div class="desc"></div>
-<details class="source">
-<summary>
-<span>Expand source code</span>
-<<<<<<< HEAD
-<a href="https://github.com/nansencenter/DAPPER/blob/4e5b2322f1396e26843e7c93d3dd4f6b93bdd55f/dapper/tools/viz.py#L726-L732" class="git-link">Browse git</a>
-=======
-<a href="https://github.com/nansencenter/DAPPER/blob/master/dapper/tools/viz.py#L718-L724" class="git-link">Browse git</a>
->>>>>>> upstream/dev1
-</summary>
-<pre><code class="python">def save(self):
-    f = self.fullname           # Abbrev
-    print(&#34;Saving fig to:&#34;, f)  # Print
-    plt.savefig(f)              # Save
-    if self.n &gt;= 0:             # If indexing:
-        self.n += 1                 # Increment
-        plt.pause(0.1)              # For safety</code></pre>
-</details>
-</dd>
-</dl>
-</dd>
-</dl>
-=======
->>>>>>> 039f1625
 </section>
 </article>
 <nav id="sidebar">
